package defaults

import (
	"net/url"
	"strings"
	"sync"
	"time"

	"github.com/sourcegraph/log"
	"google.golang.org/grpc"

	"github.com/sourcegraph/sourcegraph/internal/ttlcache"
	"github.com/sourcegraph/sourcegraph/lib/errors"
)

// ConnectionCache is a cache of gRPC connections. It is safe for concurrent use.
//
// When the cache is no longer needed, Shutdown should be called to release resources associated
// with the cache.
type ConnectionCache struct {
	connections *ttlcache.Cache[string, connAndError]

	startOnce sync.Once
}

// NewConnectionCache creates a new ConnectionCache. When the cache is no longer needed, Shutdown
// should be called to release resources associated with the cache.
//
// This cache will close gRPC connections after 10 minutes of inactivity.
func NewConnectionCache(l log.Logger) *ConnectionCache {
	options := []ttlcache.Option[string, connAndError]{
		ttlcache.WithExpirationFunc[string, connAndError](closeGRPCConnection),

		ttlcache.WithReapInterval[string, connAndError](1 * time.Minute),
		ttlcache.WithTTL[string, connAndError](10 * time.Minute),

		ttlcache.WithLogger[string, connAndError](l),

		// 1000 connections is a lot. If we ever hit this, we should probably
		// warn so we can investigate.
		ttlcache.WithSizeWarningThreshold[string, connAndError](1000),
	}

	newConn := func(address string) connAndError {
		return newGRPCConnection(address, l)
	}

	return &ConnectionCache{
		connections: ttlcache.New[string, connAndError](newConn, options...),
	}
}

// ensureStarted starts the routines that reap expired connections.
func (c *ConnectionCache) ensureStarted() {
	c.startOnce.Do(c.connections.StartReaper)
}

// Shutdown tears down the background goroutines that maintain the cache.
// This should be called when the cache is no longer needed.
func (c *ConnectionCache) Shutdown() {
	c.connections.Shutdown()
}

// GetConnection returns a gRPC connection to the given address. If the connection is not in the
// cache, a new connection will be created.
func (c *ConnectionCache) GetConnection(address string) (*grpc.ClientConn, error) {
	c.ensureStarted()

	ce := c.connections.Get(address)
	return ce.conn, ce.dialErr
}

// newGRPCConnection creates a new gRPC connection to the given address, or returns an error if
// the connection could not be created.
func newGRPCConnection(address string, logger log.Logger) connAndError {
<<<<<<< HEAD
	u, err := url.Parse(address)
=======
	u, err := parseAddress(address)
>>>>>>> 5d2b832d
	if err != nil {
		return connAndError{
			dialErr: errors.Wrapf(err, "dialing gRPC connection to %q: parsing address %q", address, address),
		}
	}

	gRPCConn, err := Dial(u.Host, logger)
	if err != nil {
		return connAndError{
			dialErr: errors.Wrapf(err, "dialing gRPC connection to %q", address),
		}
	}

	return connAndError{conn: gRPCConn}
}

// parseAddress parses rawAddress into a URL object. It accommodates cases where the rawAddress is a
// simple host:port pair without a URL scheme (e.g., "example.com:8080").
//
// This function aims to provide a flexible way to parse addresses that may or may not strictly adhere to the URL format.
func parseAddress(rawAddress string) (*url.URL, error) {
	addedScheme := false

	// Temporarily prepend "http://" if no scheme is present
	if !strings.Contains(rawAddress, "://") {
		rawAddress = "http://" + rawAddress
		addedScheme = true
	}

	parsedURL, err := url.Parse(rawAddress)
	if err != nil {
		return nil, err
	}

	// If we added the "http://" scheme, remove it from the final URL
	if addedScheme {
		parsedURL.Scheme = ""
	}

	return parsedURL, nil
}

// closeGRPCConnection closes the gRPC connection specified by conn.
func closeGRPCConnection(_ string, conn connAndError) {
	if conn.conn != nil {
		_ = conn.conn.Close()
	}
}

type connAndError struct {
	conn    *grpc.ClientConn
	dialErr error
}<|MERGE_RESOLUTION|>--- conflicted
+++ resolved
@@ -73,11 +73,7 @@
 // newGRPCConnection creates a new gRPC connection to the given address, or returns an error if
 // the connection could not be created.
 func newGRPCConnection(address string, logger log.Logger) connAndError {
-<<<<<<< HEAD
-	u, err := url.Parse(address)
-=======
 	u, err := parseAddress(address)
->>>>>>> 5d2b832d
 	if err != nil {
 		return connAndError{
 			dialErr: errors.Wrapf(err, "dialing gRPC connection to %q: parsing address %q", address, address),
