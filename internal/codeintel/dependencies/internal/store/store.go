--- conflicted
+++ resolved
@@ -2,7 +2,12 @@
 
 import (
 	"context"
-
+	"database/sql/driver"
+	"encoding/json"
+	"fmt"
+	"time"
+
+	"github.com/jackc/pgconn"
 	"github.com/keegancsmith/sqlf"
 	"github.com/lib/pq"
 	"github.com/opentracing/opentracing-go/log"
@@ -20,10 +25,20 @@
 
 // Store provides the interface for package dependencies storage.
 type Store interface {
-	ListPackageRepoRefs(ctx context.Context, opts ListDependencyReposOpts) (dependencyRepos []shared.PackageRepoReference, total int, err error)
+	WithTransact(context.Context, func(Store) error) error
+
+	ListPackageRepoRefs(ctx context.Context, opts ListDependencyReposOpts) (dependencyRepos []shared.PackageRepoReference, total int, hasMore bool, err error)
 	InsertPackageRepoRefs(ctx context.Context, deps []shared.MinimalPackageRepoRef) (newDeps []shared.PackageRepoReference, newVersions []shared.PackageRepoRefVersion, err error)
 	DeletePackageRepoRefsByID(ctx context.Context, ids ...int) (err error)
 	DeletePackageRepoRefVersionsByID(ctx context.Context, ids ...int) (err error)
+
+	ListPackageRepoRefFilters(ctx context.Context, opts ListPackageRepoRefFiltersOpts) ([]shared.PackageRepoFilter, bool, error)
+	CreatePackageRepoFilter(ctx context.Context, input shared.MinimalPackageFilter) (filter *shared.PackageRepoFilter, err error)
+	UpdatePackageRepoFilter(ctx context.Context, input shared.PackageRepoFilter) (err error)
+	DeletePacakgeRepoFilter(ctx context.Context, id int) (err error)
+
+	ShouldRefilterPackageRepoRefs(ctx context.Context) (exists bool, err error)
+	UpdateAllBlockedStatuses(ctx context.Context, pkgs []shared.PackageRepoReference, startTime time.Time) (pkgsUpdated, versionsUpdated int, err error)
 }
 
 // store manages the database tables for package dependencies.
@@ -40,18 +55,28 @@
 	}
 }
 
+func (s *store) WithTransact(ctx context.Context, f func(tx Store) error) error {
+	return s.db.WithTransact(ctx, func(tx *basestore.Store) error {
+		return f(&store{
+			db:         tx,
+			operations: s.operations,
+		})
+	})
+}
+
 // ListDependencyReposOpts are options for listing dependency repositories.
 type ListDependencyReposOpts struct {
-	Scheme        string
-	Name          reposource.PackageName
-	ExactNameOnly bool
-	After         int
-	Limit         int
+	Scheme         string
+	Name           reposource.PackageName
+	ExactNameOnly  bool
+	After          int
+	Limit          int
+	IncludeBlocked bool
 }
 
 // ListDependencyRepos returns dependency repositories to be synced by gitserver.
-func (s *store) ListPackageRepoRefs(ctx context.Context, opts ListDependencyReposOpts) (dependencyRepos []shared.PackageRepoReference, total int, err error) {
-	ctx, _, endObservation := s.operations.listDependencyRepos.With(ctx, &err, observation.Args{LogFields: []log.Field{
+func (s *store) ListPackageRepoRefs(ctx context.Context, opts ListDependencyReposOpts) (dependencyRepos []shared.PackageRepoReference, total int, hasMore bool, err error) {
+	ctx, _, endObservation := s.operations.listPackageRepoRefs.With(ctx, &err, observation.Args{LogFields: []log.Field{
 		log.String("scheme", opts.Scheme),
 	}})
 	defer func() {
@@ -60,70 +85,70 @@
 		}})
 	}()
 
-	depReposMap := basestore.NewOrderedMap[int, shared.PackageRepoReference]()
-	scanner := basestore.NewKeyedCollectionScanner[int, shared.PackageRepoReference, shared.PackageRepoReference](depReposMap, func(s dbutil.Scanner) (int, shared.PackageRepoReference, error) {
-		dep, err := scanDependencyRepo(s)
-		return dep.ID, dep, err
-	}, dependencyVersionsReducer{})
-
 	query := sqlf.Sprintf(
 		listDependencyReposQuery,
-		sqlf.Sprintf("lr.id, lr.scheme, lr.name, prv.id, prv.package_id, prv.version"),
+		sqlf.Sprintf(groupedVersionedPackageReposColumns),
 		sqlf.Join([]*sqlf.Query{makeListDependencyReposConds(opts), makeOffset(opts.After)}, "AND"),
-		sqlf.Sprintf("ORDER BY id ASC"),
+		sqlf.Sprintf("GROUP BY lr.id"),
+		sqlf.Sprintf("ORDER BY lr.id ASC"),
 		makeLimit(opts.Limit),
-		sqlf.Sprintf("JOIN package_repo_versions prv ON lr.id = prv.package_id"),
-		sqlf.Sprintf("ORDER BY lr.id ASC"),
 	)
-	err = scanner(s.db.Query(ctx, query))
-	if err != nil {
-		return nil, 0, errors.Wrap(err, "error listing dependency repos")
+	dependencyRepos, err = basestore.NewSliceScanner(scanDependencyRepoWithVersions)(s.db.Query(ctx, query))
+	if err != nil {
+		return nil, 0, false, errors.Wrap(err, "error listing dependency repos")
+	}
+
+	if opts.Limit != 0 && len(dependencyRepos) > opts.Limit {
+		dependencyRepos = dependencyRepos[:opts.Limit]
+		hasMore = true
 	}
 
 	query = sqlf.Sprintf(
 		listDependencyReposQuery,
-		sqlf.Sprintf("COUNT(lr.id)"),
+		sqlf.Sprintf("COUNT(DISTINCT(lr.id))"),
 		makeListDependencyReposConds(opts),
 		sqlf.Sprintf(""),
+		sqlf.Sprintf(""),
 		sqlf.Sprintf("LIMIT ALL"),
-		sqlf.Sprintf(""),
-		sqlf.Sprintf(""),
 	)
 	totalCount, _, err := basestore.ScanFirstInt(s.db.Query(ctx, query))
 	if err != nil {
-		return nil, 0, errors.Wrap(err, "error counting dependency repos")
-	}
-
-	dependencyRepos = depReposMap.Values()
-	return dependencyRepos, totalCount, err
-}
-
-type dependencyVersionsReducer struct{}
-
-func (dependencyVersionsReducer) Create() shared.PackageRepoReference {
-	return shared.PackageRepoReference{}
-}
-
-func (dependencyVersionsReducer) Reduce(collection shared.PackageRepoReference, value shared.PackageRepoReference) shared.PackageRepoReference {
-	value.Versions = append(collection.Versions, value.Versions...)
-	collection, value = value, collection
-	return collection
-}
+		return nil, 0, false, errors.Wrap(err, "error counting dependency repos")
+	}
+
+	return dependencyRepos, totalCount, hasMore, err
+}
+
+const groupedVersionedPackageReposColumns = `
+	lr.id,
+	lr.scheme,
+	lr.name,
+	lr.blocked,
+	lr.last_checked_at,
+	array_agg(prv.id ORDER BY prv.id) as vid,
+	array_agg(prv.version ORDER BY prv.id) as version,
+	array_agg(prv.blocked ORDER BY prv.id) as vers_blocked,
+	array_agg(prv.last_checked_at ORDER BY prv.id) as vers_last_checked_at
+`
 
 const listDependencyReposQuery = `
 SELECT %s
-FROM (
-	SELECT id, scheme, name
-	FROM lsif_dependency_repos
-	WHERE %s
-	%s %s
-) lr
-%s -- optional join
-%s
+FROM lsif_dependency_repos lr
+JOIN LATERAL (
+    SELECT id, package_id, version, blocked, last_checked_at
+    FROM package_repo_versions
+    WHERE package_id = lr.id
+    ORDER BY id
+) prv
+ON lr.id = prv.package_id
+WHERE %s
+%s -- group by
+%s -- order by
+%s -- limit
 `
 
 func makeListDependencyReposConds(opts ListDependencyReposOpts) *sqlf.Query {
-	conds := make([]*sqlf.Query, 0, 2)
+	conds := make([]*sqlf.Query, 0, 4)
 
 	if opts.Scheme != "" {
 		conds = append(conds, sqlf.Sprintf("scheme = %s", opts.Scheme))
@@ -135,6 +160,10 @@
 		conds = append(conds, sqlf.Sprintf("name LIKE ('%%%%' || %s || '%%%%')", opts.Name))
 	}
 
+	if !opts.IncludeBlocked {
+		conds = append(conds, sqlf.Sprintf("lr.blocked <> true AND prv.blocked <> true"))
+	}
+
 	if len(conds) > 0 {
 		return sqlf.Sprintf("%s", sqlf.Join(conds, "AND"))
 	}
@@ -146,12 +175,13 @@
 	if limit == 0 {
 		return sqlf.Sprintf("LIMIT ALL")
 	}
-	return sqlf.Sprintf("LIMIT %s", limit)
+	// + 1 to check if more pages
+	return sqlf.Sprintf("LIMIT %s", limit+1)
 }
 
 func makeOffset(id int) *sqlf.Query {
 	if id > 0 {
-		return sqlf.Sprintf("id > %s", id)
+		return sqlf.Sprintf("lr.id > %s", id)
 	}
 
 	return sqlf.Sprintf("TRUE")
@@ -160,7 +190,7 @@
 // InsertDependencyRepos creates the given dependency repos if they don't yet exist. The values that did not exist previously are returned.
 // [{npm, @types/nodejs, [v0.0.1]}, {npm, @types/nodejs, [v0.0.2]}] will be collapsed into [{npm, @types/nodejs, [v0.0.1, v0.0.2]}]
 func (s *store) InsertPackageRepoRefs(ctx context.Context, deps []shared.MinimalPackageRepoRef) (newDeps []shared.PackageRepoReference, newVersions []shared.PackageRepoRefVersion, err error) {
-	ctx, _, endObservation := s.operations.upsertDependencyRepos.With(ctx, &err, observation.Args{LogFields: []log.Field{
+	ctx, _, endObservation := s.operations.insertPackageRepoRefs.With(ctx, &err, observation.Args{LogFields: []log.Field{
 		log.Int("numInputDeps", len(deps)),
 	}})
 	defer func() {
@@ -373,7 +403,7 @@
 
 // DeleteDependencyReposByID removes the dependency repos with the given ids, if they exist.
 func (s *store) DeletePackageRepoRefsByID(ctx context.Context, ids ...int) (err error) {
-	ctx, _, endObservation := s.operations.deleteDependencyReposByID.With(ctx, &err, observation.Args{LogFields: []log.Field{
+	ctx, _, endObservation := s.operations.deletePackageRepoRefsByID.With(ctx, &err, observation.Args{LogFields: []log.Field{
 		log.Int("numIDs", len(ids)),
 	}})
 	defer endObservation(1, observation.Args{})
@@ -391,6 +421,11 @@
 `
 
 func (s *store) DeletePackageRepoRefVersionsByID(ctx context.Context, ids ...int) (err error) {
+	ctx, _, endObservation := s.operations.deletePackageRepoRefVersionsByID.With(ctx, &err, observation.Args{LogFields: []log.Field{
+		log.Int("numIDs", len(ids)),
+	}})
+	defer endObservation(1, observation.Args{})
+
 	if len(ids) == 0 {
 		return nil
 	}
@@ -401,8 +436,6 @@
 const deleteDependencyRepoVersionsByID = `
 DELETE FROM package_repo_versions
 WHERE id = ANY(%s)
-<<<<<<< HEAD
-=======
 `
 
 type ListPackageRepoRefFiltersOpts struct {
@@ -778,5 +811,4 @@
 	SELECT COUNT(*) FILTER (WHERE changed)
 	FROM updated_package_repo_versions
 ) AS versions_changed
->>>>>>> 53f2a963
 `