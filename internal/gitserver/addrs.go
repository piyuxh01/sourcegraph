package gitserver

import (
	"crypto/md5"
	"encoding/binary"
	"sync"
	"sync/atomic"

	"github.com/prometheus/client_golang/prometheus"
	"github.com/prometheus/client_golang/prometheus/promauto"
	"golang.org/x/exp/slices"
	"google.golang.org/grpc"

	"github.com/sourcegraph/log"

	"github.com/sourcegraph/sourcegraph/internal/api"
	"github.com/sourcegraph/sourcegraph/internal/conf"

	"github.com/sourcegraph/sourcegraph/internal/gitserver/protocol"
	proto "github.com/sourcegraph/sourcegraph/internal/gitserver/v1"
	"github.com/sourcegraph/sourcegraph/internal/grpc/defaults"
	"github.com/sourcegraph/sourcegraph/lib/errors"
)

const maxMessageSizeBytes = 64 * 1024 * 1024 // 64MiB

var addrForRepoInvoked = promauto.NewCounterVec(prometheus.CounterOpts{
	Name: "src_gitserver_addr_for_repo_invoked",
	Help: "Number of times gitserver.AddrForRepo was invoked",
}, []string{"user_agent"})

// NewGitserverAddressesFromConf fetches the current set of gitserver addresses
// and pinned repos for gitserver.
func NewGitserverAddressesFromConf(cfg *conf.Unified) GitserverAddresses {
	addrs := GitserverAddresses{
		Addresses: cfg.ServiceConnectionConfig.GitServers,
	}
	if cfg.ExperimentalFeatures != nil {
		addrs.PinnedServers = cfg.ExperimentalFeatures.GitServerPinnedRepos
	}
	return addrs
}

<<<<<<< HEAD
func newTestGitserverConns(addrs []string, logger log.Logger) *GitserverConns {
=======
type TestClientSourceOptions struct {
	// ClientFunc is the function that is used to return a gRPC client
	// given the provided connection.
	ClientFunc func(conn *grpc.ClientConn) proto.GitserverServiceClient
}

func NewTestClientSource(addrs []string, options ...func(o *TestClientSourceOptions)) ClientSource {
	opts := TestClientSourceOptions{
		ClientFunc: func(conn *grpc.ClientConn) proto.GitserverServiceClient {
			return proto.NewGitserverServiceClient(conn)
		},
	}

	for _, o := range options {
		o(&opts)
	}

>>>>>>> 6159ce2a
	conns := make(map[string]connAndErr)
	for _, addr := range addrs {
		conn, err := defaults.Dial(addr, logger)
		conns[addr] = connAndErr{conn: conn, err: err}
	}

	source := testGitserverConns{
		conns: &GitserverConns{
			GitserverAddresses: GitserverAddresses{
				Addresses: addrs,
			},
			grpcConns: conns,
		},

		clientFunc: opts.ClientFunc,
	}

	return &source
}

type testGitserverConns struct {
	conns *GitserverConns

	clientFunc func(conn *grpc.ClientConn) proto.GitserverServiceClient
}

// AddrForRepo returns the gitserver address to use for the given repo name.
func (c *testGitserverConns) AddrForRepo(userAgent string, repo api.RepoName) string {
	return c.conns.AddrForRepo(userAgent, repo)
}

// Addresses returns the current list of gitserver addresses.
func (c *testGitserverConns) Addresses() []string {
	return c.conns.Addresses
}

// ClientForRepo returns a client or host for the given repo name.
func (c *testGitserverConns) ClientForRepo(userAgent string, repo api.RepoName) (proto.GitserverServiceClient, error) {
	conn, err := c.conns.ConnForRepo(userAgent, repo)
	if err != nil {
		return nil, err
	}

	return c.clientFunc(conn), nil
}

var _ ClientSource = &testGitserverConns{}

type GitserverAddresses struct {
	// The current list of gitserver addresses
	Addresses []string

	// A list of overrides to pin a repo to a specific gitserver instance. This
	// ensures that, even if the number of gitservers changes, these repos will
	// not be moved.
	PinnedServers map[string]string
}

// AddrForRepo returns the gitserver address to use for the given repo name.
func (g GitserverAddresses) AddrForRepo(userAgent string, repo api.RepoName) string {
	addrForRepoInvoked.WithLabelValues(userAgent).Inc()

	repo = protocol.NormalizeRepo(repo) // in case the caller didn't already normalize it
	rs := string(repo)

	if pinnedAddr, ok := g.PinnedServers[rs]; ok {
		return pinnedAddr
	}

	return addrForKey(rs, g.Addresses)
}

// addrForKey returns the gitserver address to use for the given string key,
// which is hashed for sharding purposes.
func addrForKey(key string, addrs []string) string {
	sum := md5.Sum([]byte(key))
	serverIndex := binary.BigEndian.Uint64(sum[:]) % uint64(len(addrs))
	return addrs[serverIndex]
}

type GitserverConns struct {
	GitserverAddresses
	// invariant: there is one conn for every gitserver address
	grpcConns map[string]connAndErr
}

func (g *GitserverConns) ConnForRepo(userAgent string, repo api.RepoName) (*grpc.ClientConn, error) {
	addr := g.AddrForRepo(userAgent, repo)
	ce, ok := g.grpcConns[addr]
	if !ok {
		return nil, errors.Newf("no gRPC connection found for address %q", addr)
	}
	return ce.conn, ce.err
}

type connAndErr struct {
	conn *grpc.ClientConn
	err  error
}

type atomicGitServerConns struct {
	conns     atomic.Pointer[GitserverConns]
	watchOnce sync.Once
}

func (a *atomicGitServerConns) AddrForRepo(userAgent string, repo api.RepoName) string {
	return a.get().AddrForRepo(userAgent, repo)
}

func (a *atomicGitServerConns) ClientForRepo(userAgent string, repo api.RepoName) (proto.GitserverServiceClient, error) {
	conn, err := a.get().ConnForRepo(userAgent, repo)
	if err != nil {
		return nil, err
	}
	return proto.NewGitserverServiceClient(conn), nil
}

func (a *atomicGitServerConns) Addresses() []string {
	return a.get().Addresses
}

func (a *atomicGitServerConns) get() *GitserverConns {
	a.initOnce()
	return a.conns.Load()
}

func (a *atomicGitServerConns) initOnce() {
	// Initialize lazily because conf.Watch cannot be used during init time.
	a.watchOnce.Do(func() {
		conf.Watch(func() {
			a.update(conf.Get())
		})
	})
}

func (a *atomicGitServerConns) update(cfg *conf.Unified) {
	after := GitserverConns{
		GitserverAddresses: NewGitserverAddressesFromConf(cfg),
		grpcConns:          nil, // to be filled in
	}

	before := a.conns.Load()
	if before == nil {
		before = &GitserverConns{}
	}

	if slices.Equal(before.Addresses, after.Addresses) {
		// No change in addresses. Reuse the old connections.
		// We still update newAddrs in case the pinned repos have changed.
		after.grpcConns = before.grpcConns
		a.conns.Store(&after)
		return
	}
	log.Scoped("", "gitserver gRPC connections").Info(
		"new gitserver addresses",
		log.Strings("before", before.Addresses),
		log.Strings("after", after.Addresses),
	)

	// Open connections for each address
	clientLogger := log.Scoped("gitserver.client", "gitserver gRPC client")

	after.grpcConns = make(map[string]connAndErr, len(after.Addresses))
	for _, addr := range after.Addresses {
		conn, err := defaults.Dial(
			addr,
			clientLogger,

			// Allow large messages to accomodate large diffs
			grpc.WithDefaultCallOptions(grpc.MaxCallRecvMsgSize(maxMessageSizeBytes)),
		)
		after.grpcConns[addr] = connAndErr{conn: conn, err: err}
	}

	a.conns.Store(&after)

	// After making the new conns visible, close the old conns
	for _, ce := range before.grpcConns {
		if ce.err == nil {
			ce.conn.Close()
		}
	}
}

var _ ClientSource = &atomicGitServerConns{}<|MERGE_RESOLUTION|>--- conflicted
+++ resolved
@@ -41,13 +41,14 @@
 	return addrs
 }
 
-<<<<<<< HEAD
-func newTestGitserverConns(addrs []string, logger log.Logger) *GitserverConns {
-=======
 type TestClientSourceOptions struct {
 	// ClientFunc is the function that is used to return a gRPC client
 	// given the provided connection.
 	ClientFunc func(conn *grpc.ClientConn) proto.GitserverServiceClient
+
+	// Logger is the log.Logger instance that the test ClientSource will use to
+	// log various metadata to.
+	Logger log.Logger
 }
 
 func NewTestClientSource(addrs []string, options ...func(o *TestClientSourceOptions)) ClientSource {
@@ -55,16 +56,17 @@
 		ClientFunc: func(conn *grpc.ClientConn) proto.GitserverServiceClient {
 			return proto.NewGitserverServiceClient(conn)
 		},
+
+		Logger: log.Scoped("test gitserver client source", ""),
 	}
 
 	for _, o := range options {
 		o(&opts)
 	}
 
->>>>>>> 6159ce2a
 	conns := make(map[string]connAndErr)
 	for _, addr := range addrs {
-		conn, err := defaults.Dial(addr, logger)
+		conn, err := defaults.Dial(addr, opts.Logger)
 		conns[addr] = connAndErr{conn: conn, err: err}
 	}
 
