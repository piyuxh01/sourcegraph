load("@io_bazel_rules_go//go:def.bzl", "go_library", "go_test")

go_library(
    name = "search",
    srcs = [
        "alert.go",
        "env.go",
        "repo_revs.go",
        "repo_status.go",
        "types.go",
    ],
    importpath = "github.com/sourcegraph/sourcegraph/internal/search",
    visibility = ["//:__subpackages__"],
    deps = [
        "//internal/api",
        "//internal/conf",
        "//internal/conf/conftypes",
        "//internal/endpoint",
        "//internal/errcode",
        "//internal/featureflag",
        "//internal/gitserver/gitdomain",
        "//internal/grpc/defaults",
        "//internal/search/backend",
        "//internal/search/filter",
        "//internal/search/limits",
        "//internal/search/query",
        "//internal/search/result",
        "//internal/trace",
        "//internal/types",
        "//lib/errors",
        "//schema",
        "@com_github_grafana_regexp//:regexp",
<<<<<<< HEAD
        "@com_github_opentracing_opentracing_go//log",
        "@com_github_sourcegraph_log//:log",
=======
>>>>>>> d4d0dde5
        "@com_github_sourcegraph_zoekt//:zoekt",
        "@com_github_sourcegraph_zoekt//query",
        "@io_opentelemetry_go_otel//attribute",
    ],
)

go_test(
    name = "search_test",
    timeout = "short",
    srcs = [
        "alert_test.go",
        "repo_status_test.go",
    ],
    embed = [":search"],
    deps = [
        "//internal/api",
        "//internal/search/query",
        "@com_github_google_go_cmp//cmp",
        "@com_github_google_go_cmp//cmp/cmpopts",
        "@com_github_stretchr_testify//require",
    ],
)<|MERGE_RESOLUTION|>--- conflicted
+++ resolved
@@ -30,11 +30,7 @@
         "//lib/errors",
         "//schema",
         "@com_github_grafana_regexp//:regexp",
-<<<<<<< HEAD
-        "@com_github_opentracing_opentracing_go//log",
         "@com_github_sourcegraph_log//:log",
-=======
->>>>>>> d4d0dde5
         "@com_github_sourcegraph_zoekt//:zoekt",
         "@com_github_sourcegraph_zoekt//query",
         "@io_opentelemetry_go_otel//attribute",
