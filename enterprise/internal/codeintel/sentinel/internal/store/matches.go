--- conflicted
+++ resolved
@@ -105,7 +105,6 @@
 WHERE %s
 ORDER BY m.id, vap.id, vas.id
 LIMIT %s OFFSET %s
-<<<<<<< HEAD
 `
 
 // vulnerabities to uploads to repos
@@ -196,8 +195,6 @@
 LEFT JOIN vulnerabilities vul ON vap.vulnerability_id = vul.id
 LEFT JOIN lsif_uploads lu ON lu.id = m.upload_id
 LEFT JOIN repo r ON r.id = lu.repository_id
-=======
->>>>>>> 3c90dda8
 `
 
 var flattenMatches = func(ms []shared.VulnerabilityMatch) []shared.VulnerabilityMatch {
