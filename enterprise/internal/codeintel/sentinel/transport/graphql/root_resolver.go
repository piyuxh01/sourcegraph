package graphql

import (
	"context"

	"github.com/graph-gophers/graphql-go"
	"github.com/opentracing/opentracing-go/log"

	"github.com/sourcegraph/sourcegraph/enterprise/internal/codeintel/sentinel/shared"
	sharedresolvers "github.com/sourcegraph/sourcegraph/enterprise/internal/codeintel/shared/resolvers"
	resolverstubs "github.com/sourcegraph/sourcegraph/internal/codeintel/resolvers"
	"github.com/sourcegraph/sourcegraph/internal/database"
	"github.com/sourcegraph/sourcegraph/internal/gitserver"
	"github.com/sourcegraph/sourcegraph/internal/gqlutil"
	"github.com/sourcegraph/sourcegraph/internal/observation"
)

type rootResolver struct {
	sentinelSvc             SentinelService
	uploadSvc               sharedresolvers.UploadsService
	policySvc               sharedresolvers.PolicyService
	gitserverClient         gitserver.Client
	siteAdminChecker        sharedresolvers.SiteAdminChecker
	repoStore               database.RepoStore
	prefetcherFactory       *sharedresolvers.PrefetcherFactory
	bulkLoaderFactory       *bulkLoaderFactory
	locationResolverFactory *sharedresolvers.CachedLocationResolverFactory
	operations              *operations
}

func NewRootResolver(
	observationCtx *observation.Context,
	sentinelSvc SentinelService,
	uploadSvc sharedresolvers.UploadsService,
	policySvc sharedresolvers.PolicyService,
	gitserverClient gitserver.Client,
	siteAdminChecker sharedresolvers.SiteAdminChecker,
	repoStore database.RepoStore,
	prefetcherFactory *sharedresolvers.PrefetcherFactory,
	locationResolverFactory *sharedresolvers.CachedLocationResolverFactory,
) resolverstubs.SentinelServiceResolver {
	return &rootResolver{
		sentinelSvc:             sentinelSvc,
		uploadSvc:               uploadSvc,
		policySvc:               policySvc,
		gitserverClient:         gitserverClient,
		siteAdminChecker:        siteAdminChecker,
		repoStore:               repoStore,
		prefetcherFactory:       prefetcherFactory,
		bulkLoaderFactory:       &bulkLoaderFactory{sentinelSvc},
		locationResolverFactory: locationResolverFactory,
		operations:              newOperations(observationCtx),
	}
}

func (r *rootResolver) Vulnerabilities(ctx context.Context, args resolverstubs.GetVulnerabilitiesArgs) (_ resolverstubs.VulnerabilityConnectionResolver, err error) {
	ctx, _, endObservation := r.operations.getVulnerabilities.WithErrors(ctx, &err, observation.Args{LogFields: []log.Field{
		log.Int32("first", resolverstubs.Deref(args.First, 0)),
		log.String("after", resolverstubs.Deref(args.After, "")),
	}})
	endObservation.OnCancel(ctx, 1, observation.Args{})

	limit, offset, err := args.ParseLimitOffset(50)
	if err != nil {
		return nil, err
	}

	vulnerabilities, totalCount, err := r.sentinelSvc.GetVulnerabilities(ctx, shared.GetVulnerabilitiesArgs{
		Limit:  int(limit),
		Offset: int(offset),
	})
	if err != nil {
		return nil, err
	}

	var resolvers []resolverstubs.VulnerabilityResolver
	for _, v := range vulnerabilities {
		resolvers = append(resolvers, &vulnerabilityResolver{v: v})
	}

	return resolverstubs.NewTotalCountConnectionResolver(resolvers, offset, int32(totalCount)), nil
}

func (r *rootResolver) VulnerabilityMatches(ctx context.Context, args resolverstubs.GetVulnerabilityMatchesArgs) (_ resolverstubs.VulnerabilityMatchConnectionResolver, err error) {
	ctx, errTracer, endObservation := r.operations.getMatches.WithErrors(ctx, &err, observation.Args{LogFields: []log.Field{
		log.Int32("first", resolverstubs.Deref(args.First, 0)),
		log.String("after", resolverstubs.Deref(args.After, "")),
	}})
	endObservation.OnCancel(ctx, 1, observation.Args{})

	limit, offset, err := args.ParseLimitOffset(50)
	if err != nil {
		return nil, err
	}

	language := ""
	if args.Language != nil {
		language = *args.Language
	}

	severity := ""
	if args.Severity != nil {
		severity = *args.Severity
	}

	repositoryName := ""
	if args.RepositoryName != nil {
		repositoryName = *args.RepositoryName
	}

	matches, totalCount, err := r.sentinelSvc.GetVulnerabilityMatches(ctx, shared.GetVulnerabilityMatchesArgs{
		Limit:          int(limit),
		Offset:         int(offset),
		Language:       language,
		Severity:       severity,
		RepositoryName: repositoryName,
	})
	if err != nil {
		return nil, err
	}

	// Create a new prefetcher here as we only want to cache upload and index records in
	// the same graphQL request, not across different request.
	prefetcher := r.prefetcherFactory.Create()
	bulkLoader := r.bulkLoaderFactory.Create()
	locationResolver := r.locationResolverFactory.Create()

	for _, match := range matches {
		prefetcher.MarkUpload(match.UploadID)
		bulkLoader.MarkVulnerability(match.VulnerabilityID)
	}

	var resolvers []resolverstubs.VulnerabilityMatchResolver
	for _, m := range matches {
		resolvers = append(resolvers, &vulnerabilityMatchResolver{
			uploadsSvc:       r.uploadSvc,
			sentinelSvc:      r.sentinelSvc,
			policySvc:        r.policySvc,
			gitserverClient:  r.gitserverClient,
			siteAdminChecker: r.siteAdminChecker,
			prefetcher:       prefetcher,
			locationResolver: locationResolver,
			errTracer:        errTracer,
			bulkLoader:       bulkLoader,
			m:                m,
		})
	}

	return resolverstubs.NewTotalCountConnectionResolver(resolvers, offset, int32(totalCount)), nil
}

func (r *rootResolver) VulnerabilityMatchesCountByRepository(ctx context.Context, args resolverstubs.GetVulnerabilityMatchCountByRepositoryArgs) (_ resolverstubs.VulnerabilityMatchCountByRepositoryConnectionResolver, err error) {
	ctx, _, endObservation := r.operations.vulnerabilityMatchesCountByRepository.WithErrors(ctx, &err, observation.Args{LogFields: []log.Field{}})
	endObservation.OnCancel(ctx, 1, observation.Args{})

	limit, offset, err := args.ParseLimitOffset(50)
	if err != nil {
		return nil, err
	}

	repositoryName := ""
	if args.RepositoryName != nil {
		repositoryName = *args.RepositoryName
	}

	vulerabilityCounts, totalCount, err := r.sentinelSvc.GetVulnerabilityMatchesCountByRepository(ctx, shared.GetVulnerabilityMatchesCountByRepositoryArgs{
		Limit:          int(limit),
		Offset:         int(offset),
		RepositoryName: repositoryName,
	})
	if err != nil {
		return nil, err
	}

	var resolvers []resolverstubs.VulnerabilityMatchCountByRepositoryResolver
	for _, v := range vulerabilityCounts {
		resolvers = append(resolvers, &vulnerabilityMatchCountByRepositoryResolver{v: v})
	}

	return resolverstubs.NewTotalCountConnectionResolver(resolvers, offset, int32(totalCount)), nil
}

func (r *rootResolver) VulnerabilityByID(ctx context.Context, vulnerabilityID graphql.ID) (_ resolverstubs.VulnerabilityResolver, err error) {
	ctx, _, endObservation := r.operations.vulnerabilityByID.WithErrors(ctx, &err, observation.Args{LogFields: []log.Field{
		log.String("vulnerabilityID", string(vulnerabilityID)),
	}})
	endObservation.OnCancel(ctx, 1, observation.Args{})

	id, err := resolverstubs.UnmarshalID[int](vulnerabilityID)
	if err != nil {
		return nil, err
	}

	vulnerability, ok, err := r.sentinelSvc.VulnerabilityByID(ctx, id)
	if err != nil || !ok {
		return nil, err
	}

	return &vulnerabilityResolver{vulnerability}, nil
}

func (r *rootResolver) VulnerabilityMatchByID(ctx context.Context, vulnerabilityMatchID graphql.ID) (_ resolverstubs.VulnerabilityMatchResolver, err error) {
	ctx, errTracer, endObservation := r.operations.vulnerabilityMatchByID.WithErrors(ctx, &err, observation.Args{LogFields: []log.Field{
		log.String("vulnerabilityMatchID", string(vulnerabilityMatchID)),
	}})
	endObservation.OnCancel(ctx, 1, observation.Args{})

	id, err := resolverstubs.UnmarshalID[int](vulnerabilityMatchID)
	if err != nil {
		return nil, err
	}

	match, ok, err := r.sentinelSvc.VulnerabilityMatchByID(ctx, id)
	if err != nil || !ok {
		return nil, err
	}

	return &vulnerabilityMatchResolver{
		uploadsSvc:       r.uploadSvc,
		sentinelSvc:      r.sentinelSvc,
		policySvc:        r.policySvc,
		gitserverClient:  r.gitserverClient,
		siteAdminChecker: r.siteAdminChecker,
		repoStore:        r.repoStore,
		prefetcher:       r.prefetcherFactory.Create(),
		locationResolver: r.locationResolverFactory.Create(),
		errTracer:        errTracer,
		bulkLoader:       r.bulkLoaderFactory.Create(),
		m:                match,
	}, nil
}

func (r *rootResolver) VulnerabilityMatchesSummaryCounts(ctx context.Context) (_ resolverstubs.VulnerabilityMatchesSummaryCountResolver, err error) {
<<<<<<< HEAD
	ctx, _, endObservation := r.operations.vulnerabilityMatchByID.WithErrors(ctx, &err, observation.Args{LogFields: []log.Field{}})
=======
	ctx, _, endObservation := r.operations.vulnerabilityMatchesSummaryCounts.WithErrors(ctx, &err, observation.Args{LogFields: []log.Field{}})
>>>>>>> afd20880
	endObservation.OnCancel(ctx, 1, observation.Args{})

	counts, err := r.sentinelSvc.GetVulnerabilityMatchesSummaryCounts(ctx)
	if err != nil {
		return nil, err
	}

	return &vulnerabilityMatchesSummaryCountResolver{
		critical:   counts.Critical,
		high:       counts.High,
		medium:     counts.Medium,
		low:        counts.Low,
		repository: counts.Repositories,
	}, nil
}

//
//

type vulnerabilityResolver struct {
	v shared.Vulnerability
}

func (r *vulnerabilityResolver) ID() graphql.ID {
	return resolverstubs.MarshalID("Vulnerability", r.v.ID)
}
func (r *vulnerabilityResolver) SourceID() string   { return r.v.SourceID }
func (r *vulnerabilityResolver) Summary() string    { return r.v.Summary }
func (r *vulnerabilityResolver) Details() string    { return r.v.Details }
func (r *vulnerabilityResolver) CPEs() []string     { return r.v.CPEs }
func (r *vulnerabilityResolver) CWEs() []string     { return r.v.CWEs }
func (r *vulnerabilityResolver) Aliases() []string  { return r.v.Aliases }
func (r *vulnerabilityResolver) Related() []string  { return r.v.Related }
func (r *vulnerabilityResolver) DataSource() string { return r.v.DataSource }
func (r *vulnerabilityResolver) URLs() []string     { return r.v.URLs }
func (r *vulnerabilityResolver) Severity() string   { return r.v.Severity }
func (r *vulnerabilityResolver) CVSSVector() string { return r.v.CVSSVector }
func (r *vulnerabilityResolver) CVSSScore() string  { return r.v.CVSSScore }

func (r *vulnerabilityResolver) Published() gqlutil.DateTime {
	return *gqlutil.DateTimeOrNil(&r.v.PublishedAt)
}

func (r *vulnerabilityResolver) Modified() *gqlutil.DateTime {
	return gqlutil.DateTimeOrNil(r.v.ModifiedAt)
}

func (r *vulnerabilityResolver) Withdrawn() *gqlutil.DateTime {
	return gqlutil.DateTimeOrNil(r.v.WithdrawnAt)
}

func (r *vulnerabilityResolver) AffectedPackages() []resolverstubs.VulnerabilityAffectedPackageResolver {
	var resolvers []resolverstubs.VulnerabilityAffectedPackageResolver
	for _, p := range r.v.AffectedPackages {
		resolvers = append(resolvers, &vulnerabilityAffectedPackageResolver{
			p: p,
		})
	}

	return resolvers
}

type vulnerabilityAffectedPackageResolver struct {
	p shared.AffectedPackage
}

func (r *vulnerabilityAffectedPackageResolver) PackageName() string { return r.p.PackageName }
func (r *vulnerabilityAffectedPackageResolver) Language() string    { return r.p.Language }
func (r *vulnerabilityAffectedPackageResolver) Namespace() string   { return r.p.Namespace }
func (r *vulnerabilityAffectedPackageResolver) VersionConstraint() []string {
	return r.p.VersionConstraint
}
func (r *vulnerabilityAffectedPackageResolver) Fixed() bool      { return r.p.Fixed }
func (r *vulnerabilityAffectedPackageResolver) FixedIn() *string { return r.p.FixedIn }

func (r *vulnerabilityAffectedPackageResolver) AffectedSymbols() []resolverstubs.VulnerabilityAffectedSymbolResolver {
	var resolvers []resolverstubs.VulnerabilityAffectedSymbolResolver
	for _, s := range r.p.AffectedSymbols {
		resolvers = append(resolvers, &vulnerabilityAffectedSymbolResolver{
			s: s,
		})
	}

	return resolvers
}

type vulnerabilityAffectedSymbolResolver struct {
	s shared.AffectedSymbol
}

func (r *vulnerabilityAffectedSymbolResolver) Path() string      { return r.s.Path }
func (r *vulnerabilityAffectedSymbolResolver) Symbols() []string { return r.s.Symbols }

//
//

type bulkLoaderFactory struct {
	sentinelSvc SentinelService
}

func (f *bulkLoaderFactory) Create() *bulkLoader {
	return NewBulkLoader(f.sentinelSvc)
}

type bulkLoader struct {
	loader *sharedresolvers.DataLoader[int, shared.Vulnerability]
}

func NewBulkLoader(sentinelSvc SentinelService) *bulkLoader {
	return &bulkLoader{
		loader: sharedresolvers.NewDataLoader[int, shared.Vulnerability](sharedresolvers.DataLoaderBackingServiceFunc[int, shared.Vulnerability](func(ctx context.Context, ids ...int) ([]shared.Vulnerability, error) {
			return sentinelSvc.GetVulnerabilitiesByIDs(ctx, ids...)
		})),
	}
}

func (l *bulkLoader) MarkVulnerability(id int) {
	l.loader.Presubmit(id)
}

func (l *bulkLoader) GetVulnerabilityByID(ctx context.Context, id int) (shared.Vulnerability, bool, error) {
	return l.loader.GetByID(ctx, id)
}

type vulnerabilityMatchResolver struct {
	sentinelSvc      SentinelService
	uploadsSvc       sharedresolvers.UploadsService
	policySvc        sharedresolvers.PolicyService
	gitserverClient  gitserver.Client
	siteAdminChecker sharedresolvers.SiteAdminChecker
	repoStore        database.RepoStore
	prefetcher       *sharedresolvers.Prefetcher
	locationResolver *sharedresolvers.CachedLocationResolver
	errTracer        *observation.ErrCollector
	bulkLoader       *bulkLoader
	m                shared.VulnerabilityMatch
}

func (r *vulnerabilityMatchResolver) ID() graphql.ID {
	return resolverstubs.MarshalID("VulnerabilityMatch", r.m.ID)
}

func (r *vulnerabilityMatchResolver) Vulnerability(ctx context.Context) (resolverstubs.VulnerabilityResolver, error) {
	vulnerability, ok, err := r.bulkLoader.GetVulnerabilityByID(ctx, r.m.VulnerabilityID)
	if err != nil || !ok {
		return nil, err
	}

	return &vulnerabilityResolver{v: vulnerability}, nil
}

func (r *vulnerabilityMatchResolver) AffectedPackage(ctx context.Context) (resolverstubs.VulnerabilityAffectedPackageResolver, error) {
	return &vulnerabilityAffectedPackageResolver{r.m.AffectedPackage}, nil
}

func (r *vulnerabilityMatchResolver) PreciseIndex(ctx context.Context) (resolverstubs.PreciseIndexResolver, error) {
	upload, ok, err := r.prefetcher.GetUploadByID(ctx, r.m.UploadID)
	if err != nil || !ok {
		return nil, err
	}

	return sharedresolvers.NewPreciseIndexResolver(
		ctx,
		r.uploadsSvc,
		r.policySvc,
		r.gitserverClient,
		r.prefetcher,
		r.siteAdminChecker,
		r.repoStore,
		r.locationResolver,
		r.errTracer,
		&upload,
		nil,
	)
}

//
//

type vulnerabilityMatchesSummaryCountResolver struct {
	critical   int32
	high       int32
	medium     int32
	low        int32
	repository int32
}

func (v *vulnerabilityMatchesSummaryCountResolver) Critical() int32 { return v.critical }
func (v *vulnerabilityMatchesSummaryCountResolver) High() int32     { return v.high }
func (v *vulnerabilityMatchesSummaryCountResolver) Medium() int32   { return v.medium }
func (v *vulnerabilityMatchesSummaryCountResolver) Low() int32      { return v.low }
func (v *vulnerabilityMatchesSummaryCountResolver) Repository() int32 {
	return v.repository
}

type vulnerabilityMatchCountByRepositoryResolver struct {
	v shared.VulnerabilityMatchesByRepository
}

func (v vulnerabilityMatchCountByRepositoryResolver) ID() graphql.ID {
	return resolverstubs.MarshalID("VulnerabilityMatchCountByRepository", v.v.ID)
}

func (v vulnerabilityMatchCountByRepositoryResolver) RepositoryName() string {
	return v.v.RepositoryName
}

func (v vulnerabilityMatchCountByRepositoryResolver) MatchCount() int32 {
	return v.v.MatchCount
}

//
//

type vulnerabilityMatchesSummaryCountResolver struct {
	critical   int32
	high       int32
	medium     int32
	low        int32
	repository int32
}

func (v *vulnerabilityMatchesSummaryCountResolver) Critical() int32 { return v.critical }
func (v *vulnerabilityMatchesSummaryCountResolver) High() int32     { return v.high }
func (v *vulnerabilityMatchesSummaryCountResolver) Medium() int32   { return v.medium }
func (v *vulnerabilityMatchesSummaryCountResolver) Low() int32      { return v.low }
func (v *vulnerabilityMatchesSummaryCountResolver) Repository() int32 {
	return v.repository
}<|MERGE_RESOLUTION|>--- conflicted
+++ resolved
@@ -231,11 +231,7 @@
 }
 
 func (r *rootResolver) VulnerabilityMatchesSummaryCounts(ctx context.Context) (_ resolverstubs.VulnerabilityMatchesSummaryCountResolver, err error) {
-<<<<<<< HEAD
-	ctx, _, endObservation := r.operations.vulnerabilityMatchByID.WithErrors(ctx, &err, observation.Args{LogFields: []log.Field{}})
-=======
 	ctx, _, endObservation := r.operations.vulnerabilityMatchesSummaryCounts.WithErrors(ctx, &err, observation.Args{LogFields: []log.Field{}})
->>>>>>> afd20880
 	endObservation.OnCancel(ctx, 1, observation.Args{})
 
 	counts, err := r.sentinelSvc.GetVulnerabilityMatchesSummaryCounts(ctx)
@@ -415,22 +411,6 @@
 //
 //
 
-type vulnerabilityMatchesSummaryCountResolver struct {
-	critical   int32
-	high       int32
-	medium     int32
-	low        int32
-	repository int32
-}
-
-func (v *vulnerabilityMatchesSummaryCountResolver) Critical() int32 { return v.critical }
-func (v *vulnerabilityMatchesSummaryCountResolver) High() int32     { return v.high }
-func (v *vulnerabilityMatchesSummaryCountResolver) Medium() int32   { return v.medium }
-func (v *vulnerabilityMatchesSummaryCountResolver) Low() int32      { return v.low }
-func (v *vulnerabilityMatchesSummaryCountResolver) Repository() int32 {
-	return v.repository
-}
-
 type vulnerabilityMatchCountByRepositoryResolver struct {
 	v shared.VulnerabilityMatchesByRepository
 }
