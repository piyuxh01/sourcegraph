package types

import (
	"encoding/json"
	"fmt"
	"strings"
	"time"

	"github.com/sourcegraph/sourcegraph/internal/executor"
	batcheslib "github.com/sourcegraph/sourcegraph/lib/batches"
)

const stdoutLinePrefix = "stdout: "

// ParseJSONLogsFromOutput tries to parse the given src-cli json lines output into
// *batcheslib.LogEvents.
func ParseJSONLogsFromOutput(output string) []*batcheslib.LogEvent {
	lines := strings.Split(output, "\n")
	logLines := make([]*batcheslib.LogEvent, 0, len(lines))
	for _, line := range strings.Split(output, "\n") {
		if !strings.HasPrefix(line, stdoutLinePrefix) {
			continue
		}
		line = line[len(stdoutLinePrefix):]
		var parsed batcheslib.LogEvent
		err := json.Unmarshal([]byte(line), &parsed)
		if err != nil {
			// If we can't unmarshal the line as JSON we skip it.
			continue
		}
		logLines = append(logLines, &parsed)
	}
	return logLines
}

// StepInfo holds all information that could be found in a slice of batcheslib.LogEvents
// about a step.
type StepInfo struct {
	Skipped         bool
	OutputLines     []string
	StartedAt       time.Time
	FinishedAt      time.Time
	Environment     map[string]string
	OutputVariables map[string]any
	DiffFound       bool
	Diff            []byte
	ExitCode        *int
}

// ParseLogLines looks at all given log lines and determines the derived *StepInfo
// for each step it could find logs for.
func ParseLogLines(entry executor.ExecutionLogEntry, lines []*batcheslib.LogEvent) map[int]*StepInfo {
	infoByStep := make(map[int]*StepInfo)

	highestStep := 0
	setSafe := func(step int, cb func(*StepInfo)) {
		if step > highestStep {
			highestStep = step
		}
		if info, ok := infoByStep[step]; !ok {
			i := &StepInfo{}
			infoByStep[step] = i
			cb(i)
		} else {
			cb(info)
		}
	}

	ParseLines(lines, setSafe)

	if entry.ExitCode == nil {
		return infoByStep
	}

	// If entry has an exit code, let's see if there are steps that didn't
	// properly finish and mark them as exited too.
	for i := 1; i <= highestStep; i++ {
		si, ok := infoByStep[i]
		if !ok {
			panic(fmt.Sprintf("no info for step %d (highest step: %d)", i, highestStep))
		}

		if !si.StartedAt.IsZero() && si.FinishedAt.IsZero() && si.ExitCode == nil {
			si.ExitCode = entry.ExitCode
			si.FinishedAt = entry.StartTime.Add(time.Duration(*entry.DurationMs) * time.Millisecond)

			break
		}
	}

	return infoByStep
}

// ParseLines parses the given log lines and calls the given safeFunc for each.
<<<<<<< HEAD
func ParseLines(lines []*batcheslib.LogEvent, safeFunc SetSafeFunc) {
=======
func ParseLines(lines []*batcheslib.LogEvent, safeFunc SetFunc) {
>>>>>>> 3eaa7d42
	for _, l := range lines {
		switch m := l.Metadata.(type) {
		case *batcheslib.TaskSkippingStepsMetadata:
			// Set all steps up until i as skipped.
			for i := 1; i < m.StartStep; i++ {
				safeFunc(i, func(si *StepInfo) {
					si.Skipped = true
				})
			}
		case *batcheslib.TaskStepSkippedMetadata:
			safeFunc(m.Step, func(si *StepInfo) {
				si.Skipped = true
			})
		case *batcheslib.TaskPreparingStepMetadata:
			if l.Status == batcheslib.LogEventStatusStarted {
				safeFunc(m.Step, func(si *StepInfo) {
					si.StartedAt = l.Timestamp
				})
			}
		case *batcheslib.TaskStepMetadata:
			if l.Status == batcheslib.LogEventStatusSuccess || l.Status == batcheslib.LogEventStatusFailure {
				safeFunc(m.Step, func(si *StepInfo) {
					si.FinishedAt = l.Timestamp
					si.ExitCode = &m.ExitCode
					if l.Status == batcheslib.LogEventStatusSuccess {
						outputs := m.Outputs
						if outputs == nil {
							outputs = map[string]any{}
						}
						si.OutputVariables = outputs
						si.Diff = m.Diff
						si.DiffFound = true
					}
				})
			} else if l.Status == batcheslib.LogEventStatusStarted {
				safeFunc(m.Step, func(si *StepInfo) {
					env := m.Env
					if env == nil {
						env = make(map[string]string)
					}
					si.Environment = env
				})
			} else if l.Status == batcheslib.LogEventStatusProgress {
				if m.Out != "" {
					safeFunc(m.Step, func(si *StepInfo) {
						ln := strings.Split(strings.TrimSuffix(m.Out, "\n"), "\n")
						si.OutputLines = append(si.OutputLines, ln...)
					})
				}
			}
		}
	}
}

<<<<<<< HEAD
// SetSafeFunc is a function that can be used to set a value on a StepInfo.
type SetSafeFunc func(step int, cb func(*StepInfo))

// DefaultSetSafeFunc is the default SetSafeFunc that can be used with ParseLines.
func DefaultSetSafeFunc(info *StepInfo) SetSafeFunc {
=======
// SetFunc is a function that can be used to set a value on a StepInfo.
type SetFunc func(step int, cb func(*StepInfo))

// DefaultSetFunc is the default SetFunc that can be used with ParseLines.
func DefaultSetFunc(info *StepInfo) SetFunc {
>>>>>>> 3eaa7d42
	return func(step int, cb func(*StepInfo)) {
		cb(info)
	}
}<|MERGE_RESOLUTION|>--- conflicted
+++ resolved
@@ -92,11 +92,7 @@
 }
 
 // ParseLines parses the given log lines and calls the given safeFunc for each.
-<<<<<<< HEAD
-func ParseLines(lines []*batcheslib.LogEvent, safeFunc SetSafeFunc) {
-=======
 func ParseLines(lines []*batcheslib.LogEvent, safeFunc SetFunc) {
->>>>>>> 3eaa7d42
 	for _, l := range lines {
 		switch m := l.Metadata.(type) {
 		case *batcheslib.TaskSkippingStepsMetadata:
@@ -151,19 +147,11 @@
 	}
 }
 
-<<<<<<< HEAD
-// SetSafeFunc is a function that can be used to set a value on a StepInfo.
-type SetSafeFunc func(step int, cb func(*StepInfo))
-
-// DefaultSetSafeFunc is the default SetSafeFunc that can be used with ParseLines.
-func DefaultSetSafeFunc(info *StepInfo) SetSafeFunc {
-=======
 // SetFunc is a function that can be used to set a value on a StepInfo.
 type SetFunc func(step int, cb func(*StepInfo))
 
 // DefaultSetFunc is the default SetFunc that can be used with ParseLines.
 func DefaultSetFunc(info *StepInfo) SetFunc {
->>>>>>> 3eaa7d42
 	return func(step int, cb func(*StepInfo)) {
 		cb(info)
 	}
