--- conflicted
+++ resolved
@@ -7,12 +7,9 @@
 
 	"github.com/sourcegraph/sourcegraph/enterprise/cmd/executor/internal/config"
 	"github.com/sourcegraph/sourcegraph/enterprise/cmd/executor/internal/run"
-<<<<<<< HEAD
 	"github.com/sourcegraph/sourcegraph/enterprise/cmd/executor/internal/util"
 	"github.com/sourcegraph/sourcegraph/internal/conf/confdefaults"
 	"github.com/sourcegraph/sourcegraph/internal/conf/deploy"
-=======
->>>>>>> dc4be093
 	"github.com/sourcegraph/sourcegraph/internal/debugserver"
 	"github.com/sourcegraph/sourcegraph/internal/env"
 	"github.com/sourcegraph/sourcegraph/internal/observation"
@@ -34,26 +31,11 @@
 
 	runner := &util.RealCmdRunner{}
 	// TODO(sqs) HACK(sqs): TODO(app): run executors for both queues
-<<<<<<< HEAD
-	if deploy.IsApp() {
-		otherConfig := *conf
-		if conf.QueueName == "batches" {
-			otherConfig.QueueName = "codeintel"
-		} else {
-			otherConfig.QueueName = "batches"
-		}
-		go func() {
-			if err := run.StandaloneRun(ctx, runner, observationCtx.Logger, &otherConfig, false); err != nil {
-				observationCtx.Logger.Fatal("executor for other queue failed", log.Error(err))
-			}
-		}()
-=======
 	otherConfig := *conf
 	if conf.QueueName == "batches" {
 		otherConfig.QueueName = "codeintel"
 	} else {
 		otherConfig.QueueName = "batches"
->>>>>>> dc4be093
 	}
 	go func() {
 		if err := run.StandaloneRunRun(ctx, observationCtx.Logger, &otherConfig, false); err != nil {
