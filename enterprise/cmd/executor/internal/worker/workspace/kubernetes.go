package workspace

import (
	"context"
	"fmt"
	"os"
	"path/filepath"

	"github.com/sourcegraph/sourcegraph/enterprise/cmd/executor/internal/worker/command"
	"github.com/sourcegraph/sourcegraph/enterprise/internal/executor/types"
	"github.com/sourcegraph/sourcegraph/lib/errors"
)

type kubernetesWorkspace struct {
	scriptFilenames []string
	workspaceDir    string
	logger          command.Logger
}

// NewKubernetesWorkspace creates a new workspace for a job.
func NewKubernetesWorkspace(
	ctx context.Context,
	filesStore FilesStore,
	job types.Job,
	cmd command.Command,
	logger command.Logger,
	cloneOpts CloneOptions,
	mountPath string,
	operations *command.Operations,
) (Workspace, error) {
	workspaceDir := filepath.Join(mountPath, fmt.Sprintf("job-%d", job.ID))

<<<<<<< HEAD
	if _, err := os.Stat(workspaceDir); os.IsNotExist(err) {
		err := os.Mkdir(workspaceDir, 0755)
		if err != nil {
			return nil, errors.Wrap(err, "error creating workspace directory")
		}
=======
	if err := os.MkdirAll(workspaceDir, os.ModePerm); err != nil {
		return nil, err
>>>>>>> 9b4f55fb
	}

	if job.RepositoryName != "" {
		if err := cloneRepo(ctx, workspaceDir, job, cmd, logger, cloneOpts, operations); err != nil {
			_ = os.RemoveAll(workspaceDir)
			return nil, err
		}
	}

	scriptPaths, err := prepareScripts(ctx, filesStore, job, workspaceDir, logger)
	if err != nil {
		_ = os.RemoveAll(workspaceDir)
		return nil, err
	}

	return &kubernetesWorkspace{
		scriptFilenames: scriptPaths,
		workspaceDir:    workspaceDir,
		logger:          logger,
	}, nil
}

func (w kubernetesWorkspace) Path() string {
	return w.workspaceDir
}

func (w kubernetesWorkspace) ScriptFilenames() []string {
	return w.scriptFilenames
}

func (w kubernetesWorkspace) Remove(ctx context.Context, keepWorkspace bool) {
	handle := w.logger.LogEntry("teardown.fs", nil)
	defer func() {
		// We always finish this with exit code 0 even if it errored, because workspace
		// cleanup doesn't fail the execution job. We can deal with it separately.
		handle.Finalize(0)
		handle.Close()
	}()

	if keepWorkspace {
		fmt.Fprintf(handle, "Preserving workspace (%s) as per config", w.workspaceDir)
		return
	}

	fmt.Fprintf(handle, "Removing %s\n", w.workspaceDir)
	if rmErr := os.RemoveAll(w.workspaceDir); rmErr != nil {
		fmt.Fprintf(handle, "Operation failed: %s\n", rmErr.Error())
	}
}<|MERGE_RESOLUTION|>--- conflicted
+++ resolved
@@ -8,7 +8,6 @@
 
 	"github.com/sourcegraph/sourcegraph/enterprise/cmd/executor/internal/worker/command"
 	"github.com/sourcegraph/sourcegraph/enterprise/internal/executor/types"
-	"github.com/sourcegraph/sourcegraph/lib/errors"
 )
 
 type kubernetesWorkspace struct {
@@ -30,16 +29,8 @@
 ) (Workspace, error) {
 	workspaceDir := filepath.Join(mountPath, fmt.Sprintf("job-%d", job.ID))
 
-<<<<<<< HEAD
-	if _, err := os.Stat(workspaceDir); os.IsNotExist(err) {
-		err := os.Mkdir(workspaceDir, 0755)
-		if err != nil {
-			return nil, errors.Wrap(err, "error creating workspace directory")
-		}
-=======
 	if err := os.MkdirAll(workspaceDir, os.ModePerm); err != nil {
 		return nil, err
->>>>>>> 9b4f55fb
 	}
 
 	if job.RepositoryName != "" {
