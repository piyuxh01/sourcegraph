package store

import (
	"context"
	"io"
<<<<<<< HEAD

	"github.com/sourcegraph/sourcegraph/enterprise/internal/executor"
	internalexecutor "github.com/sourcegraph/sourcegraph/internal/executor"
)

// ExecutionLogEntryStore handle interactions with executor.Job logs.
type ExecutionLogEntryStore interface {
	AddExecutionLogEntry(ctx context.Context, job executor.Job, entry internalexecutor.ExecutionLogEntry) (int, error)
	UpdateExecutionLogEntry(ctx context.Context, job executor.Job, entryID int, entry internalexecutor.ExecutionLogEntry) error
}

=======
)

>>>>>>> 768a77de
// FilesStore handles interactions with the file store.
type FilesStore interface {
	// Exists determines if the file exists.
	Exists(ctx context.Context, bucket string, key string) (bool, error)
	// Get retrieves the file.
	Get(ctx context.Context, bucket string, key string) (io.ReadCloser, error)
}<|MERGE_RESOLUTION|>--- conflicted
+++ resolved
@@ -3,22 +3,8 @@
 import (
 	"context"
 	"io"
-<<<<<<< HEAD
-
-	"github.com/sourcegraph/sourcegraph/enterprise/internal/executor"
-	internalexecutor "github.com/sourcegraph/sourcegraph/internal/executor"
 )
 
-// ExecutionLogEntryStore handle interactions with executor.Job logs.
-type ExecutionLogEntryStore interface {
-	AddExecutionLogEntry(ctx context.Context, job executor.Job, entry internalexecutor.ExecutionLogEntry) (int, error)
-	UpdateExecutionLogEntry(ctx context.Context, job executor.Job, entryID int, entry internalexecutor.ExecutionLogEntry) error
-}
-
-=======
-)
-
->>>>>>> 768a77de
 // FilesStore handles interactions with the file store.
 type FilesStore interface {
 	// Exists determines if the file exists.
