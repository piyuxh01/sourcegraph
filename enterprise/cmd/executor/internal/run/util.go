package run

import (
	"context"
	"fmt"
<<<<<<< HEAD
	"net/url"
=======
	"os/exec"
>>>>>>> dc4be093
	"runtime"
	"strings"
	"time"

	"github.com/sourcegraph/log"

	"github.com/sourcegraph/sourcegraph/enterprise/cmd/executor/internal/apiclient"
	"github.com/sourcegraph/sourcegraph/enterprise/cmd/executor/internal/apiclient/queue"
	"github.com/sourcegraph/sourcegraph/enterprise/cmd/executor/internal/config"
	"github.com/sourcegraph/sourcegraph/enterprise/cmd/executor/internal/util"
	apiworker "github.com/sourcegraph/sourcegraph/enterprise/cmd/executor/internal/worker"
	"github.com/sourcegraph/sourcegraph/enterprise/cmd/executor/internal/worker/command"
	"github.com/sourcegraph/sourcegraph/enterprise/cmd/executor/internal/worker/runner"
	"github.com/sourcegraph/sourcegraph/internal/observation"
	"github.com/sourcegraph/sourcegraph/internal/version"
	"github.com/sourcegraph/sourcegraph/internal/workerutil"
)

func newQueueTelemetryOptions(ctx context.Context, runner util.CmdRunner, useFirecracker bool, logger log.Logger) queue.TelemetryOptions {
	t := queue.TelemetryOptions{
		OS:              runtime.GOOS,
		Architecture:    runtime.GOARCH,
		ExecutorVersion: version.Version(),
	}

	var err error

	t.GitVersion, err = util.GetGitVersion(ctx, runner)
	if err != nil {
		logger.Error("Failed to get git version", log.Error(err))
	}

	t.SrcCliVersion, err = util.GetSrcVersion(ctx, runner)
	if err != nil {
		logger.Error("Failed to get src-cli version", log.Error(err))
	}

	t.DockerVersion, err = util.GetDockerVersion(ctx, runner)
	if err != nil {
		logger.Error("Failed to get docker version", log.Error(err))
	}

	if useFirecracker {
		t.IgniteVersion, err = util.GetIgniteVersion(ctx, runner)
		if err != nil {
			logger.Error("Failed to get ignite version", log.Error(err))
		}
	}

	return t
}

func apiWorkerOptions(c *config.Config, queueTelemetryOptions queue.TelemetryOptions) apiworker.Options {
	return apiworker.Options{
		VMPrefix:       c.VMPrefix,
		KeepWorkspaces: c.KeepWorkspaces,
		QueueName:      c.QueueName,
		WorkerOptions:  workerOptions(c),
		RunnerOptions: runner.Options{
			DockerOptions:      dockerOptions(c),
			FirecrackerOptions: firecrackerOptions(c),
		},
		GitServicePath: "/.executors/git",
		QueueOptions:   queueOptions(c, queueTelemetryOptions),
		FilesOptions:   filesOptions(c),
		RedactedValues: map[string]string{
			// 🚨 SECURITY: Catch uses of the shared frontend token used to clone
			// git repositories that make it into commands or stdout/stderr streams.
			c.FrontendAuthorizationToken: "SECRET_REMOVED",
		},

		NodeExporterEndpoint:               c.NodeExporterURL,
		DockerRegistryNodeExporterEndpoint: c.DockerRegistryNodeExporterURL,
	}
}

func workerOptions(c *config.Config) workerutil.WorkerOptions {
	return workerutil.WorkerOptions{
		Name:                 fmt.Sprintf("executor_%s_worker", c.QueueName),
		NumHandlers:          c.MaximumNumJobs,
		Interval:             c.QueuePollInterval,
		HeartbeatInterval:    5 * time.Second,
		Metrics:              makeWorkerMetrics(c.QueueName),
		NumTotalJobs:         c.NumTotalJobs,
		MaxActiveTime:        c.MaxActiveTime,
		WorkerHostname:       c.WorkerHostname,
		MaximumRuntimePerJob: c.MaximumRuntimePerJob,
	}
}

func dockerOptions(c *config.Config) command.DockerOptions {
	return command.DockerOptions{
		DockerAuthConfig: c.DockerAuthConfig,
<<<<<<< HEAD
		// If the configured Sourcegraph endpoint is host.docker.internal add a
		// host entry and route to it to the containers. This is used for LSIF
		// uploads and should not be required anymore once we support native uploads.
		AddHostGateway: u.Hostname() == "host.docker.internal",
		Resources:      resourceOptions(c),
=======
		AddHostGateway:   c.DockerAddHostGateway,
>>>>>>> dc4be093
	}
}

func firecrackerOptions(c *config.Config) runner.FirecrackerOptions {
	var dockerMirrors []string
	if len(c.DockerRegistryMirrorURL) > 0 {
		dockerMirrors = strings.Split(c.DockerRegistryMirrorURL, ",")
	}
	return runner.FirecrackerOptions{
		Enabled:                  c.UseFirecracker,
		Image:                    c.FirecrackerImage,
		KernelImage:              c.FirecrackerKernelImage,
		SandboxImage:             c.FirecrackerSandboxImage,
		VMStartupScriptPath:      c.VMStartupScriptPath,
		DockerRegistryMirrorURLs: dockerMirrors,
		DockerOptions:            dockerOptions(c),
	}
}

func resourceOptions(c *config.Config) command.ResourceOptions {
	return command.ResourceOptions{
		NumCPUs:             c.JobNumCPUs,
		Memory:              c.JobMemory,
		DiskSpace:           c.FirecrackerDiskSpace,
		DockerHostMountPath: c.DockerHostMountPath,
		MaxIngressBandwidth: c.FirecrackerBandwidthIngress,
		MaxEgressBandwidth:  c.FirecrackerBandwidthEgress,
	}
}

func queueOptions(c *config.Config, telemetryOptions queue.TelemetryOptions) queue.Options {
	return queue.Options{
		ExecutorName:      c.WorkerHostname,
		QueueName:         c.QueueName,
		BaseClientOptions: baseClientOptions(c, "/.executors/queue"),
		TelemetryOptions:  telemetryOptions,
		ResourceOptions: queue.ResourceOptions{
			NumCPUs:   c.JobNumCPUs,
			Memory:    c.JobMemory,
			DiskSpace: c.FirecrackerDiskSpace,
		},
	}
}

func filesOptions(c *config.Config) apiclient.BaseClientOptions {
	return apiclient.BaseClientOptions{
		ExecutorName:    c.WorkerHostname,
		EndpointOptions: endpointOptions(c, "/.executors/files"),
	}
}

func baseClientOptions(c *config.Config, pathPrefix string) apiclient.BaseClientOptions {
	return apiclient.BaseClientOptions{
		ExecutorName:    c.WorkerHostname,
		EndpointOptions: endpointOptions(c, pathPrefix),
	}
}

func endpointOptions(c *config.Config, pathPrefix string) apiclient.EndpointOptions {
	return apiclient.EndpointOptions{
		URL:        c.FrontendURL,
		PathPrefix: pathPrefix,
		Token:      c.FrontendAuthorizationToken,
	}
}

func makeWorkerMetrics(queueName string) workerutil.WorkerObservability {
	observationCtx := observation.NewContext(log.Scoped("executor_processor", "executor worker processor"))

	return workerutil.NewMetrics(observationCtx, "executor_processor", workerutil.WithSampler(func(job workerutil.Record) bool { return true }),
		// derived from historic data, ideally we will use spare high-res histograms once they're a reality
		// 										 30s 1m	 2.5m 5m   7.5m 10m  15m  20m	30m	  45m	1hr
		workerutil.WithDurationBuckets([]float64{30, 60, 150, 300, 450, 600, 900, 1200, 1800, 2700, 3600}),
		workerutil.WithLabels(map[string]string{
			"queue": queueName,
		}),
	)
}<|MERGE_RESOLUTION|>--- conflicted
+++ resolved
@@ -3,11 +3,8 @@
 import (
 	"context"
 	"fmt"
-<<<<<<< HEAD
 	"net/url"
-=======
 	"os/exec"
->>>>>>> dc4be093
 	"runtime"
 	"strings"
 	"time"
@@ -101,15 +98,7 @@
 func dockerOptions(c *config.Config) command.DockerOptions {
 	return command.DockerOptions{
 		DockerAuthConfig: c.DockerAuthConfig,
-<<<<<<< HEAD
-		// If the configured Sourcegraph endpoint is host.docker.internal add a
-		// host entry and route to it to the containers. This is used for LSIF
-		// uploads and should not be required anymore once we support native uploads.
-		AddHostGateway: u.Hostname() == "host.docker.internal",
-		Resources:      resourceOptions(c),
-=======
 		AddHostGateway:   c.DockerAddHostGateway,
->>>>>>> dc4be093
 	}
 }
 
