--- conflicted
+++ resolved
@@ -28,11 +28,8 @@
 - Support for custom HTML injection behind an environment variable (`ENABLE_INJECT_HTML`). This allows users to enable or disable HTML customization as needed, which is now disabled by default. [#51400](https://github.com/sourcegraph/sourcegraph/pull/51400)
 - Added the ability to block auto-indexing scheduling and inference via the `codeintel_autoindexing_exceptions` Postgres table. [#51578](https://github.com/sourcegraph/sourcegraph/pull/51578)
 - When an admin has configured rollout windows for Batch Changes changesets, the configuration details are now visible to all users on the Batch Changes settings page. [#50479](https://github.com/sourcegraph/sourcegraph/pull/50479)
-<<<<<<< HEAD
 - Latest repository clone/sync job output is surfaced in the "Mirroring and cloning" page (`{REPO}/-/settings/mirror`). Added primarily to enable easier debugging of issues with Perforce depots, it can also be useful for other code hosts. [#51598](https://github.com/sourcegraph/sourcegraph/pull/51598)
-=======
 - Added support for regular expressions in`exclude` repositories for GitLab code host connections. [#51862](https://github.com/sourcegraph/sourcegraph/pull/51862)
->>>>>>> 519e44e7
 
 ### Changed
 
