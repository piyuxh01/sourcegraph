// gitserver is the gitserver server.
package main // import "github.com/sourcegraph/sourcegraph/cmd/gitserver"

import (
	"github.com/sourcegraph/sourcegraph/cmd/gitserver/shared"
	"github.com/sourcegraph/sourcegraph/internal/env"
)

func main() {
	env.Lock()
	env.HandleHelpFlag()
<<<<<<< HEAD
	logging.Init()

	liblog := log.Init(log.Resource{
		Name:       env.MyName,
		Version:    version.Version(),
		InstanceID: hostname.Get(),
	}, log.NewSentrySinkWith(
		log.SentrySink{
			ClientOptions: sentry.ClientOptions{SampleRate: 0.2},
		},
	))
	defer liblog.Sync()

	conf.Init()
	go conf.Watch(liblog.Update(conf.GetLogSinks))

	tracer.Init(log.Scoped("tracer", "internal tracer package"), conf.DefaultClient())
	profiler.Init()

	logger := log.Scoped("server", "the gitserver service")

	if reposDir == "" {
		logger.Fatal("SRC_REPOS_DIR is required")
	}
	if err := os.MkdirAll(reposDir, os.ModePerm); err != nil {
		logger.Fatal("failed to create SRC_REPOS_DIR", zap.Error(err))
	}

	wantPctFree2, err := getPercent(wantPctFree)
	if err != nil {
		logger.Fatal("SRC_REPOS_DESIRED_PERCENT_FREE is out of range", zap.Error(err))
	}

	sqlDB, err := getDB()
	if err != nil {
		logger.Fatal("failed to initialize database stores", zap.Error(err))
	}
	db := database.NewDB(logger, sqlDB)

	repoStore := db.Repos()
	dependenciesSvc := dependencies.GetService(db)
	externalServiceStore := db.ExternalServices()

	err = keyring.Init(ctx)
	if err != nil {
		logger.Fatal("failed to initialise keyring", zap.Error(err))
	}

	authz.DefaultSubRepoPermsChecker, err = authz.NewSubRepoPermsClient(db.SubRepoPerms())
	if err != nil {
		logger.Fatal("Failed to create sub-repo client", zap.Error(err))
	}

	gitserver := server.Server{
		Logger:             logger,
		ReposDir:           reposDir,
		DesiredPercentFree: wantPctFree2,
		GetRemoteURLFunc: func(ctx context.Context, repo api.RepoName) (string, error) {
			return getRemoteURLFunc(ctx, externalServiceStore, repoStore, nil, repo)
		},
		GetVCSSyncer: func(ctx context.Context, repo api.RepoName) (server.VCSSyncer, error) {
			return getVCSSyncer(ctx, externalServiceStore, repoStore, dependenciesSvc, repo, reposDir)
		},
		Hostname:                hostname.Get(),
		DB:                      db,
		CloneQueue:              server.NewCloneQueue(list.New()),
		GlobalBatchLogSemaphore: semaphore.NewWeighted(int64(batchLogGlobalConcurrencyLimit)),
	}

	observationContext := &observation.Context{
		Logger:     logger,
		Tracer:     &trace.Tracer{TracerProvider: otel.GetTracerProvider()},
		Registerer: prometheus.DefaultRegisterer,
	}
	gitserver.RegisterMetrics(db, observationContext)

	if tmpDir, err := gitserver.SetupAndClearTmp(); err != nil {
		logger.Fatal("failed to setup temporary directory", log.Error(err))
	} else if err := os.Setenv("TMP_DIR", tmpDir); err != nil {
		// Additionally, set TMP_DIR so other temporary files we may accidentally
		// create are on the faster RepoDir mount.
		logger.Fatal("Setting TMP_DIR", log.Error(err))
	}

	// Create Handler now since it also initializes state
	// TODO: Why do we set server state as a side effect of creating our handler?
	handler := gitserver.Handler()
	handler = actor.HTTPMiddleware(logger, handler)
	handler = requestclient.HTTPMiddleware(handler)
	handler = trace.HTTPMiddleware(logger, handler, conf.DefaultClient())
	handler = instrumentation.HTTPMiddleware("", handler)

	// Ready immediately
	ready := make(chan struct{})
	close(ready)

	ctx, cancel := context.WithCancel(context.Background())
	defer cancel()

	// Best effort attempt to sync rate limiters for external services early on. If
	// it fails, we'll try again in the background sync below.
	if err := syncExternalServiceRateLimiters(ctx, externalServiceStore); err != nil {
		logger.Warn("error performing initial external service rate limit sync", log.Error(err))
	}

	go syncRateLimiters(ctx, logger, externalServiceStore, rateLimitSyncerLimitPerSecond)
	go debugserver.NewServerRoutine(ready).Start()
	go gitserver.Janitor(actor.WithInternalActor(ctx), janitorInterval)
	go gitserver.SyncRepoState(syncRepoStateInterval, syncRepoStateBatchSize, syncRepoStateUpdatePerSecond)

	gitserver.StartClonePipeline(ctx)

	addr := os.Getenv("GITSERVER_ADDR")
	if addr == "" {
		port := "3178"
		host := ""
		if env.InsecureDev {
			host = "127.0.0.1"
		}
		addr = net.JoinHostPort(host, port)
	}
	srv := &http.Server{
		Addr:    addr,
		Handler: handler,
	}
	logger.Info("git-server: listening", log.String("addr", srv.Addr))

	go func() {
		err := srv.ListenAndServe()
		if err != http.ErrServerClosed {
			logger.Fatal(err.Error())
		}
	}()

	// Listen for shutdown signals. When we receive one attempt to clean up,
	// but do an insta-shutdown if we receive more than one signal.
	c := make(chan os.Signal, 2)
	signal.Notify(c, syscall.SIGINT, syscall.SIGHUP, syscall.SIGTERM)

	// Once we receive one of the signals from above, continues with the shutdown
	// process.
	<-c
	go func() {
		// If a second signal is received, exit immediately.
		<-c
		os.Exit(0)
	}()

	// Wait for at most for the configured shutdown timeout.
	ctx, cancel = context.WithTimeout(ctx, goroutine.GracefulShutdownTimeout)
	defer cancel()
	// Stop accepting requests.
	if err := srv.Shutdown(ctx); err != nil {
		logger.Error("shutting down http server", log.Error(err))
	}

	// The most important thing this does is kill all our clones. If we just
	// shutdown they will be orphaned and continue running.
	gitserver.Stop()
}

func configureFusionClient(conn schema.PerforceConnection) server.FusionConfig {
	// Set up default settings first
	fc := server.FusionConfig{
		Enabled:             false,
		Client:              conn.P4Client,
		LookAhead:           2000,
		NetworkThreads:      12,
		NetworkThreadsFetch: 12,
		PrintBatch:          10,
		Refresh:             100,
		Retries:             10,
		MaxChanges:          -1,
		IncludeBinaries:     false,
		FsyncEnable:         false,
	}

	if conn.FusionClient == nil {
		return fc
	}

	// Required
	fc.Enabled = conn.FusionClient.Enabled
	fc.LookAhead = conn.FusionClient.LookAhead

	// Optional
	if conn.FusionClient.NetworkThreads > 0 {
		fc.NetworkThreads = conn.FusionClient.NetworkThreads
	}
	if conn.FusionClient.NetworkThreadsFetch > 0 {
		fc.NetworkThreadsFetch = conn.FusionClient.NetworkThreadsFetch
	}
	if conn.FusionClient.PrintBatch > 0 {
		fc.PrintBatch = conn.FusionClient.PrintBatch
	}
	if conn.FusionClient.Refresh > 0 {
		fc.Refresh = conn.FusionClient.Refresh
	}
	if conn.FusionClient.Retries > 0 {
		fc.Retries = conn.FusionClient.Retries
	}
	if conn.FusionClient.MaxChanges > 0 {
		fc.MaxChanges = conn.FusionClient.MaxChanges
	}
	fc.IncludeBinaries = conn.FusionClient.IncludeBinaries
	fc.FsyncEnable = conn.FusionClient.FsyncEnable

	return fc
}

func getPercent(p int) (int, error) {
	if p < 0 {
		return 0, errors.Errorf("negative value given for percentage: %d", p)
	}
	if p > 100 {
		return 0, errors.Errorf("excessively high value given for percentage: %d", p)
	}
	return p, nil
}

// getDB initializes a connection to the database and returns a dbutil.DB
func getDB() (*sql.DB, error) {
	// Gitserver is an internal actor. We rely on the frontend to do authz checks for
	// user requests.
	//
	// This call to SetProviders is here so that calls to GetProviders don't block.
	authz.SetProviders(true, []authz.Provider{})

	dsn := conf.GetServiceConnectionValueAndRestartOnChange(func(serviceConnections conftypes.ServiceConnections) string {
		return serviceConnections.PostgresDSN
	})
	return connections.EnsureNewFrontendDB(dsn, "gitserver", &observation.TestContext)
}

func getRemoteURLFunc(
	ctx context.Context,
	externalServiceStore database.ExternalServiceStore,
	repoStore database.RepoStore,
	cli httpcli.Doer,
	repo api.RepoName,
) (string, error) {
	r, err := repoStore.GetByName(ctx, repo)
	if err != nil {
		return "", err
	}

	for _, info := range r.Sources {
		// build the clone url using the external service config instead of using
		// the source CloneURL field
		svc, err := externalServiceStore.GetByID(ctx, info.ExternalServiceID())
		if err != nil {
			return "", err
		}

		if svc.CloudDefault && r.Private {
			// We won't be able to use this remote URL, so we should skip it. This can happen
			// if a repo moves from being public to private while belonging to both a cloud
			// default external service and another external service with a token that has
			// access to the private repo.
			continue
		}

		gitHubAppConfig := conf.SiteConfig().GitHubApp
		if repos.IsGitHubAppEnabled(gitHubAppConfig) &&
			svc.Kind == extsvc.KindGitHub {
			rawConfig, err := svc.Config.Decrypt(ctx)
			if err != nil {
				return "", err
			}
			installationID := gjson.Get(rawConfig, "githubAppInstallationID").Int()
			if installationID > 0 {
				rawConfig, err = editGitHubAppExternalServiceConfigToken(ctx, externalServiceStore, svc, rawConfig, gitHubAppConfig, installationID, cli)
				if err != nil {
					return "", errors.Wrap(err, "edit GitHub App external service config token")
				}
				svc.Config.Set(rawConfig)
			}
		}
		return repos.EncryptableCloneURL(ctx, log.Scoped("repos.CloneURL", ""), svc.Kind, svc.Config, r)
	}
	return "", errors.Errorf("no sources for %q", repo)
}

// editGitHubAppExternalServiceConfigToken updates the "token" field of the given
// external service config through GitHub App and returns a new copy of the
// config ensuring the token is always valid.
func editGitHubAppExternalServiceConfigToken(
	ctx context.Context,
	externalServiceStore database.ExternalServiceStore,
	svc *types.ExternalService,
	rawConfig string,
	gitHubAppConfig *schema.GitHubApp,
	installationID int64,
	cli httpcli.Doer,
) (string, error) {
	logger := log.Scoped("editGitHubAppExternalServiceConfigToken", "updates the 'token' field of the given external service")

	baseURL, err := url.Parse(gjson.Get(rawConfig, "url").String())
	if err != nil {
		return "", errors.Wrap(err, "parse base URL")
	}

	apiURL, githubDotCom := github.APIRoot(baseURL)
	if !githubDotCom {
		return "", errors.Errorf("only GitHub App on GitHub.com is supported, but got %q", baseURL)
	}

	var pkey []byte
	var appID string

	if gitHubAppConfig != nil {
		pkey, err = base64.StdEncoding.DecodeString(gitHubAppConfig.PrivateKey)
		if err != nil {
			return "", errors.Wrap(err, "decode private key")
		}

		appID = gitHubAppConfig.AppID
	} else {
		return "", errors.Wrap(err, "no site-level GitHub App config found")
	}

	var c schema.GitHubConnection
	if err := jsonc.Unmarshal(rawConfig, &c); err != nil {
		return "", nil
	}

	appAuther, err := github.NewGitHubAppAuthenticator(appID, pkey)
	if err != nil {
		return "", errors.Wrap(err, "new authenticator with GitHub App")
	}

	scopedLogger := logger.Scoped("app", "github client for github app").With(log.String("appID", appID))
	appClient := github.NewV3Client(scopedLogger, svc.URN(), apiURL, appAuther, cli)

	token, err := appClient.CreateAppInstallationAccessToken(ctx, installationID)
	if err != nil {
		return "", errors.Wrap(err, "get or renew GitHub App installation access token")
	}

	// NOTE: Use `json.Marshal` breaks the actual external service config that fails
	// validation with missing "repos" property when no repository has been selected,
	// due to generated JSON tag of ",omitempty".
	config, err := jsonc.Edit(rawConfig, token.Token, "token")
	if err != nil {
		return "", errors.Wrap(err, "edit token")
	}
	err = externalServiceStore.Update(ctx, conf.Get().AuthProviders, svc.ID,
		&database.ExternalServiceUpdate{
			Config:         &config,
			TokenExpiresAt: token.ExpiresAt,
		})
	return config, err
}

func getVCSSyncer(
	ctx context.Context,
	externalServiceStore database.ExternalServiceStore,
	repoStore database.RepoStore,
	depsSvc *dependencies.Service,
	repo api.RepoName,
	reposDir string,
) (server.VCSSyncer, error) {
	// We need an internal actor in case we are trying to access a private repo. We
	// only need access in order to find out the type of code host we're using, so
	// it's safe.
	r, err := repoStore.GetByName(actor.WithInternalActor(ctx), repo)
	if err != nil {
		return nil, errors.Wrap(err, "get repository")
	}

	extractOptions := func(connection any) (string, error) {
		for _, info := range r.Sources {
			extSvc, err := externalServiceStore.GetByID(ctx, info.ExternalServiceID())
			if err != nil {
				return "", errors.Wrap(err, "get external service")
			}
			rawConfig, err := extSvc.Config.Decrypt(ctx)
			if err != nil {
				return "", err
			}
			normalized, err := jsonc.Parse(rawConfig)
			if err != nil {
				return "", errors.Wrap(err, "normalize JSON")
			}
			if err = jsoniter.Unmarshal(normalized, connection); err != nil {
				return "", errors.Wrap(err, "unmarshal JSON")
			}
			return extSvc.URN(), nil
		}
		return "", errors.Errorf("unexpected empty Sources map in %v", r)
	}

	switch r.ExternalRepo.ServiceType {
	case extsvc.TypePerforce:
		var c schema.PerforceConnection
		if _, err := extractOptions(&c); err != nil {
			return nil, err
		}

		p4Home := filepath.Join(reposDir, server.P4HomeName)
		// Ensure the directory exists
		if err := os.MkdirAll(p4Home, os.ModePerm); err != nil {
			return nil, errors.Wrapf(err, "ensuring p4Home exists: %q", p4Home)
		}

		return &server.PerforceDepotSyncer{
			MaxChanges:   int(c.MaxChanges),
			Client:       c.P4Client,
			FusionConfig: configureFusionClient(c),
			P4Home:       p4Home,
		}, nil
	case extsvc.TypeJVMPackages:
		var c schema.JVMPackagesConnection
		if _, err := extractOptions(&c); err != nil {
			return nil, err
		}
		return server.NewJVMPackagesSyncer(&c, depsSvc), nil
	case extsvc.TypeNpmPackages:
		var c schema.NpmPackagesConnection
		urn, err := extractOptions(&c)
		if err != nil {
			return nil, err
		}
		cli := npm.NewHTTPClient(urn, c.Registry, c.Credentials, httpcli.ExternalDoer)
		return server.NewNpmPackagesSyncer(c, depsSvc, cli), nil
	case extsvc.TypeGoModules:
		var c schema.GoModulesConnection
		urn, err := extractOptions(&c)
		if err != nil {
			return nil, err
		}
		cli := gomodproxy.NewClient(urn, c.Urls, httpcli.ExternalDoer)
		return server.NewGoModulesSyncer(&c, depsSvc, cli), nil
	case extsvc.TypePythonPackages:
		var c schema.PythonPackagesConnection
		urn, err := extractOptions(&c)
		if err != nil {
			return nil, err
		}
		cli := pypi.NewClient(urn, c.Urls, httpcli.ExternalDoer)
		return server.NewPythonPackagesSyncer(&c, depsSvc, cli), nil
	case extsvc.TypeRustPackages:
		var c schema.RustPackagesConnection
		urn, err := extractOptions(&c)
		if err != nil {
			return nil, err
		}
		cli := crates.NewClient(urn, httpcli.ExternalDoer)
		return server.NewRustPackagesSyncer(&c, depsSvc, cli), nil
	case extsvc.TypeRubyPackages:
		var c schema.RubyPackagesConnection
		urn, err := extractOptions(&c)
		if err != nil {
			return nil, err
		}
		cli := rubygems.NewClient(urn, c.Repository, httpcli.ExternalDoer)
		return server.NewRubyPackagesSyncer(&c, depsSvc, cli), nil
	}
	return &server.GitRepoSyncer{}, nil
}

func syncExternalServiceRateLimiters(ctx context.Context, store database.ExternalServiceStore) error {
	svcs, err := store.List(ctx, database.ExternalServicesListOptions{})
	if err != nil {
		return errors.Wrap(err, "listing external services")
	}
	syncer := repos.NewRateLimitSyncer(ratelimit.DefaultRegistry, store, repos.RateLimitSyncerOpts{})
	return syncer.SyncServices(ctx, svcs)
}

// Sync rate limiters from config. Since we don't have a trigger that watches for
// changes to rate limits we'll run this periodically in the background.
func syncRateLimiters(ctx context.Context, logger log.Logger, store database.ExternalServiceStore, perSecond int) {
	backoff := 5 * time.Second
	batchSize := 50
	logger = logger.Scoped("syncRateLimiters", "sync rate limiters from config")

	// perSecond should be spread across all gitserver instances and we want to wait
	// until we know about at least one instance.
	var instanceCount int
	for {
		instanceCount = len(conf.Get().ServiceConnectionConfig.GitServers)
		if instanceCount > 0 {
			break
		}

		logger.Warn("found zero gitserver instance, trying again after backoff", log.Duration("backoff", backoff))
	}

	limiter := ratelimit.NewInstrumentedLimiter("RateLimitSyncer", rate.NewLimiter(rate.Limit(float64(perSecond)/float64(instanceCount)), batchSize))
	syncer := repos.NewRateLimitSyncer(ratelimit.DefaultRegistry, store, repos.RateLimitSyncerOpts{
		PageSize: batchSize,
		Limiter:  limiter,
	})

	var lastSuccessfulSync time.Time
	ticker := time.NewTicker(1 * time.Minute)
	for {
		start := time.Now()
		if err := syncer.SyncLimitersSince(ctx, lastSuccessfulSync); err != nil {
			logger.Warn("syncRateLimiters: error syncing rate limits", log.Error(err))
		} else {
			lastSuccessfulSync = start
		}
=======
>>>>>>> e14b9c82

	shared.Main()
}<|MERGE_RESOLUTION|>--- conflicted
+++ resolved
@@ -9,513 +9,6 @@
 func main() {
 	env.Lock()
 	env.HandleHelpFlag()
-<<<<<<< HEAD
-	logging.Init()
-
-	liblog := log.Init(log.Resource{
-		Name:       env.MyName,
-		Version:    version.Version(),
-		InstanceID: hostname.Get(),
-	}, log.NewSentrySinkWith(
-		log.SentrySink{
-			ClientOptions: sentry.ClientOptions{SampleRate: 0.2},
-		},
-	))
-	defer liblog.Sync()
-
-	conf.Init()
-	go conf.Watch(liblog.Update(conf.GetLogSinks))
-
-	tracer.Init(log.Scoped("tracer", "internal tracer package"), conf.DefaultClient())
-	profiler.Init()
-
-	logger := log.Scoped("server", "the gitserver service")
-
-	if reposDir == "" {
-		logger.Fatal("SRC_REPOS_DIR is required")
-	}
-	if err := os.MkdirAll(reposDir, os.ModePerm); err != nil {
-		logger.Fatal("failed to create SRC_REPOS_DIR", zap.Error(err))
-	}
-
-	wantPctFree2, err := getPercent(wantPctFree)
-	if err != nil {
-		logger.Fatal("SRC_REPOS_DESIRED_PERCENT_FREE is out of range", zap.Error(err))
-	}
-
-	sqlDB, err := getDB()
-	if err != nil {
-		logger.Fatal("failed to initialize database stores", zap.Error(err))
-	}
-	db := database.NewDB(logger, sqlDB)
-
-	repoStore := db.Repos()
-	dependenciesSvc := dependencies.GetService(db)
-	externalServiceStore := db.ExternalServices()
-
-	err = keyring.Init(ctx)
-	if err != nil {
-		logger.Fatal("failed to initialise keyring", zap.Error(err))
-	}
-
-	authz.DefaultSubRepoPermsChecker, err = authz.NewSubRepoPermsClient(db.SubRepoPerms())
-	if err != nil {
-		logger.Fatal("Failed to create sub-repo client", zap.Error(err))
-	}
-
-	gitserver := server.Server{
-		Logger:             logger,
-		ReposDir:           reposDir,
-		DesiredPercentFree: wantPctFree2,
-		GetRemoteURLFunc: func(ctx context.Context, repo api.RepoName) (string, error) {
-			return getRemoteURLFunc(ctx, externalServiceStore, repoStore, nil, repo)
-		},
-		GetVCSSyncer: func(ctx context.Context, repo api.RepoName) (server.VCSSyncer, error) {
-			return getVCSSyncer(ctx, externalServiceStore, repoStore, dependenciesSvc, repo, reposDir)
-		},
-		Hostname:                hostname.Get(),
-		DB:                      db,
-		CloneQueue:              server.NewCloneQueue(list.New()),
-		GlobalBatchLogSemaphore: semaphore.NewWeighted(int64(batchLogGlobalConcurrencyLimit)),
-	}
-
-	observationContext := &observation.Context{
-		Logger:     logger,
-		Tracer:     &trace.Tracer{TracerProvider: otel.GetTracerProvider()},
-		Registerer: prometheus.DefaultRegisterer,
-	}
-	gitserver.RegisterMetrics(db, observationContext)
-
-	if tmpDir, err := gitserver.SetupAndClearTmp(); err != nil {
-		logger.Fatal("failed to setup temporary directory", log.Error(err))
-	} else if err := os.Setenv("TMP_DIR", tmpDir); err != nil {
-		// Additionally, set TMP_DIR so other temporary files we may accidentally
-		// create are on the faster RepoDir mount.
-		logger.Fatal("Setting TMP_DIR", log.Error(err))
-	}
-
-	// Create Handler now since it also initializes state
-	// TODO: Why do we set server state as a side effect of creating our handler?
-	handler := gitserver.Handler()
-	handler = actor.HTTPMiddleware(logger, handler)
-	handler = requestclient.HTTPMiddleware(handler)
-	handler = trace.HTTPMiddleware(logger, handler, conf.DefaultClient())
-	handler = instrumentation.HTTPMiddleware("", handler)
-
-	// Ready immediately
-	ready := make(chan struct{})
-	close(ready)
-
-	ctx, cancel := context.WithCancel(context.Background())
-	defer cancel()
-
-	// Best effort attempt to sync rate limiters for external services early on. If
-	// it fails, we'll try again in the background sync below.
-	if err := syncExternalServiceRateLimiters(ctx, externalServiceStore); err != nil {
-		logger.Warn("error performing initial external service rate limit sync", log.Error(err))
-	}
-
-	go syncRateLimiters(ctx, logger, externalServiceStore, rateLimitSyncerLimitPerSecond)
-	go debugserver.NewServerRoutine(ready).Start()
-	go gitserver.Janitor(actor.WithInternalActor(ctx), janitorInterval)
-	go gitserver.SyncRepoState(syncRepoStateInterval, syncRepoStateBatchSize, syncRepoStateUpdatePerSecond)
-
-	gitserver.StartClonePipeline(ctx)
-
-	addr := os.Getenv("GITSERVER_ADDR")
-	if addr == "" {
-		port := "3178"
-		host := ""
-		if env.InsecureDev {
-			host = "127.0.0.1"
-		}
-		addr = net.JoinHostPort(host, port)
-	}
-	srv := &http.Server{
-		Addr:    addr,
-		Handler: handler,
-	}
-	logger.Info("git-server: listening", log.String("addr", srv.Addr))
-
-	go func() {
-		err := srv.ListenAndServe()
-		if err != http.ErrServerClosed {
-			logger.Fatal(err.Error())
-		}
-	}()
-
-	// Listen for shutdown signals. When we receive one attempt to clean up,
-	// but do an insta-shutdown if we receive more than one signal.
-	c := make(chan os.Signal, 2)
-	signal.Notify(c, syscall.SIGINT, syscall.SIGHUP, syscall.SIGTERM)
-
-	// Once we receive one of the signals from above, continues with the shutdown
-	// process.
-	<-c
-	go func() {
-		// If a second signal is received, exit immediately.
-		<-c
-		os.Exit(0)
-	}()
-
-	// Wait for at most for the configured shutdown timeout.
-	ctx, cancel = context.WithTimeout(ctx, goroutine.GracefulShutdownTimeout)
-	defer cancel()
-	// Stop accepting requests.
-	if err := srv.Shutdown(ctx); err != nil {
-		logger.Error("shutting down http server", log.Error(err))
-	}
-
-	// The most important thing this does is kill all our clones. If we just
-	// shutdown they will be orphaned and continue running.
-	gitserver.Stop()
-}
-
-func configureFusionClient(conn schema.PerforceConnection) server.FusionConfig {
-	// Set up default settings first
-	fc := server.FusionConfig{
-		Enabled:             false,
-		Client:              conn.P4Client,
-		LookAhead:           2000,
-		NetworkThreads:      12,
-		NetworkThreadsFetch: 12,
-		PrintBatch:          10,
-		Refresh:             100,
-		Retries:             10,
-		MaxChanges:          -1,
-		IncludeBinaries:     false,
-		FsyncEnable:         false,
-	}
-
-	if conn.FusionClient == nil {
-		return fc
-	}
-
-	// Required
-	fc.Enabled = conn.FusionClient.Enabled
-	fc.LookAhead = conn.FusionClient.LookAhead
-
-	// Optional
-	if conn.FusionClient.NetworkThreads > 0 {
-		fc.NetworkThreads = conn.FusionClient.NetworkThreads
-	}
-	if conn.FusionClient.NetworkThreadsFetch > 0 {
-		fc.NetworkThreadsFetch = conn.FusionClient.NetworkThreadsFetch
-	}
-	if conn.FusionClient.PrintBatch > 0 {
-		fc.PrintBatch = conn.FusionClient.PrintBatch
-	}
-	if conn.FusionClient.Refresh > 0 {
-		fc.Refresh = conn.FusionClient.Refresh
-	}
-	if conn.FusionClient.Retries > 0 {
-		fc.Retries = conn.FusionClient.Retries
-	}
-	if conn.FusionClient.MaxChanges > 0 {
-		fc.MaxChanges = conn.FusionClient.MaxChanges
-	}
-	fc.IncludeBinaries = conn.FusionClient.IncludeBinaries
-	fc.FsyncEnable = conn.FusionClient.FsyncEnable
-
-	return fc
-}
-
-func getPercent(p int) (int, error) {
-	if p < 0 {
-		return 0, errors.Errorf("negative value given for percentage: %d", p)
-	}
-	if p > 100 {
-		return 0, errors.Errorf("excessively high value given for percentage: %d", p)
-	}
-	return p, nil
-}
-
-// getDB initializes a connection to the database and returns a dbutil.DB
-func getDB() (*sql.DB, error) {
-	// Gitserver is an internal actor. We rely on the frontend to do authz checks for
-	// user requests.
-	//
-	// This call to SetProviders is here so that calls to GetProviders don't block.
-	authz.SetProviders(true, []authz.Provider{})
-
-	dsn := conf.GetServiceConnectionValueAndRestartOnChange(func(serviceConnections conftypes.ServiceConnections) string {
-		return serviceConnections.PostgresDSN
-	})
-	return connections.EnsureNewFrontendDB(dsn, "gitserver", &observation.TestContext)
-}
-
-func getRemoteURLFunc(
-	ctx context.Context,
-	externalServiceStore database.ExternalServiceStore,
-	repoStore database.RepoStore,
-	cli httpcli.Doer,
-	repo api.RepoName,
-) (string, error) {
-	r, err := repoStore.GetByName(ctx, repo)
-	if err != nil {
-		return "", err
-	}
-
-	for _, info := range r.Sources {
-		// build the clone url using the external service config instead of using
-		// the source CloneURL field
-		svc, err := externalServiceStore.GetByID(ctx, info.ExternalServiceID())
-		if err != nil {
-			return "", err
-		}
-
-		if svc.CloudDefault && r.Private {
-			// We won't be able to use this remote URL, so we should skip it. This can happen
-			// if a repo moves from being public to private while belonging to both a cloud
-			// default external service and another external service with a token that has
-			// access to the private repo.
-			continue
-		}
-
-		gitHubAppConfig := conf.SiteConfig().GitHubApp
-		if repos.IsGitHubAppEnabled(gitHubAppConfig) &&
-			svc.Kind == extsvc.KindGitHub {
-			rawConfig, err := svc.Config.Decrypt(ctx)
-			if err != nil {
-				return "", err
-			}
-			installationID := gjson.Get(rawConfig, "githubAppInstallationID").Int()
-			if installationID > 0 {
-				rawConfig, err = editGitHubAppExternalServiceConfigToken(ctx, externalServiceStore, svc, rawConfig, gitHubAppConfig, installationID, cli)
-				if err != nil {
-					return "", errors.Wrap(err, "edit GitHub App external service config token")
-				}
-				svc.Config.Set(rawConfig)
-			}
-		}
-		return repos.EncryptableCloneURL(ctx, log.Scoped("repos.CloneURL", ""), svc.Kind, svc.Config, r)
-	}
-	return "", errors.Errorf("no sources for %q", repo)
-}
-
-// editGitHubAppExternalServiceConfigToken updates the "token" field of the given
-// external service config through GitHub App and returns a new copy of the
-// config ensuring the token is always valid.
-func editGitHubAppExternalServiceConfigToken(
-	ctx context.Context,
-	externalServiceStore database.ExternalServiceStore,
-	svc *types.ExternalService,
-	rawConfig string,
-	gitHubAppConfig *schema.GitHubApp,
-	installationID int64,
-	cli httpcli.Doer,
-) (string, error) {
-	logger := log.Scoped("editGitHubAppExternalServiceConfigToken", "updates the 'token' field of the given external service")
-
-	baseURL, err := url.Parse(gjson.Get(rawConfig, "url").String())
-	if err != nil {
-		return "", errors.Wrap(err, "parse base URL")
-	}
-
-	apiURL, githubDotCom := github.APIRoot(baseURL)
-	if !githubDotCom {
-		return "", errors.Errorf("only GitHub App on GitHub.com is supported, but got %q", baseURL)
-	}
-
-	var pkey []byte
-	var appID string
-
-	if gitHubAppConfig != nil {
-		pkey, err = base64.StdEncoding.DecodeString(gitHubAppConfig.PrivateKey)
-		if err != nil {
-			return "", errors.Wrap(err, "decode private key")
-		}
-
-		appID = gitHubAppConfig.AppID
-	} else {
-		return "", errors.Wrap(err, "no site-level GitHub App config found")
-	}
-
-	var c schema.GitHubConnection
-	if err := jsonc.Unmarshal(rawConfig, &c); err != nil {
-		return "", nil
-	}
-
-	appAuther, err := github.NewGitHubAppAuthenticator(appID, pkey)
-	if err != nil {
-		return "", errors.Wrap(err, "new authenticator with GitHub App")
-	}
-
-	scopedLogger := logger.Scoped("app", "github client for github app").With(log.String("appID", appID))
-	appClient := github.NewV3Client(scopedLogger, svc.URN(), apiURL, appAuther, cli)
-
-	token, err := appClient.CreateAppInstallationAccessToken(ctx, installationID)
-	if err != nil {
-		return "", errors.Wrap(err, "get or renew GitHub App installation access token")
-	}
-
-	// NOTE: Use `json.Marshal` breaks the actual external service config that fails
-	// validation with missing "repos" property when no repository has been selected,
-	// due to generated JSON tag of ",omitempty".
-	config, err := jsonc.Edit(rawConfig, token.Token, "token")
-	if err != nil {
-		return "", errors.Wrap(err, "edit token")
-	}
-	err = externalServiceStore.Update(ctx, conf.Get().AuthProviders, svc.ID,
-		&database.ExternalServiceUpdate{
-			Config:         &config,
-			TokenExpiresAt: token.ExpiresAt,
-		})
-	return config, err
-}
-
-func getVCSSyncer(
-	ctx context.Context,
-	externalServiceStore database.ExternalServiceStore,
-	repoStore database.RepoStore,
-	depsSvc *dependencies.Service,
-	repo api.RepoName,
-	reposDir string,
-) (server.VCSSyncer, error) {
-	// We need an internal actor in case we are trying to access a private repo. We
-	// only need access in order to find out the type of code host we're using, so
-	// it's safe.
-	r, err := repoStore.GetByName(actor.WithInternalActor(ctx), repo)
-	if err != nil {
-		return nil, errors.Wrap(err, "get repository")
-	}
-
-	extractOptions := func(connection any) (string, error) {
-		for _, info := range r.Sources {
-			extSvc, err := externalServiceStore.GetByID(ctx, info.ExternalServiceID())
-			if err != nil {
-				return "", errors.Wrap(err, "get external service")
-			}
-			rawConfig, err := extSvc.Config.Decrypt(ctx)
-			if err != nil {
-				return "", err
-			}
-			normalized, err := jsonc.Parse(rawConfig)
-			if err != nil {
-				return "", errors.Wrap(err, "normalize JSON")
-			}
-			if err = jsoniter.Unmarshal(normalized, connection); err != nil {
-				return "", errors.Wrap(err, "unmarshal JSON")
-			}
-			return extSvc.URN(), nil
-		}
-		return "", errors.Errorf("unexpected empty Sources map in %v", r)
-	}
-
-	switch r.ExternalRepo.ServiceType {
-	case extsvc.TypePerforce:
-		var c schema.PerforceConnection
-		if _, err := extractOptions(&c); err != nil {
-			return nil, err
-		}
-
-		p4Home := filepath.Join(reposDir, server.P4HomeName)
-		// Ensure the directory exists
-		if err := os.MkdirAll(p4Home, os.ModePerm); err != nil {
-			return nil, errors.Wrapf(err, "ensuring p4Home exists: %q", p4Home)
-		}
-
-		return &server.PerforceDepotSyncer{
-			MaxChanges:   int(c.MaxChanges),
-			Client:       c.P4Client,
-			FusionConfig: configureFusionClient(c),
-			P4Home:       p4Home,
-		}, nil
-	case extsvc.TypeJVMPackages:
-		var c schema.JVMPackagesConnection
-		if _, err := extractOptions(&c); err != nil {
-			return nil, err
-		}
-		return server.NewJVMPackagesSyncer(&c, depsSvc), nil
-	case extsvc.TypeNpmPackages:
-		var c schema.NpmPackagesConnection
-		urn, err := extractOptions(&c)
-		if err != nil {
-			return nil, err
-		}
-		cli := npm.NewHTTPClient(urn, c.Registry, c.Credentials, httpcli.ExternalDoer)
-		return server.NewNpmPackagesSyncer(c, depsSvc, cli), nil
-	case extsvc.TypeGoModules:
-		var c schema.GoModulesConnection
-		urn, err := extractOptions(&c)
-		if err != nil {
-			return nil, err
-		}
-		cli := gomodproxy.NewClient(urn, c.Urls, httpcli.ExternalDoer)
-		return server.NewGoModulesSyncer(&c, depsSvc, cli), nil
-	case extsvc.TypePythonPackages:
-		var c schema.PythonPackagesConnection
-		urn, err := extractOptions(&c)
-		if err != nil {
-			return nil, err
-		}
-		cli := pypi.NewClient(urn, c.Urls, httpcli.ExternalDoer)
-		return server.NewPythonPackagesSyncer(&c, depsSvc, cli), nil
-	case extsvc.TypeRustPackages:
-		var c schema.RustPackagesConnection
-		urn, err := extractOptions(&c)
-		if err != nil {
-			return nil, err
-		}
-		cli := crates.NewClient(urn, httpcli.ExternalDoer)
-		return server.NewRustPackagesSyncer(&c, depsSvc, cli), nil
-	case extsvc.TypeRubyPackages:
-		var c schema.RubyPackagesConnection
-		urn, err := extractOptions(&c)
-		if err != nil {
-			return nil, err
-		}
-		cli := rubygems.NewClient(urn, c.Repository, httpcli.ExternalDoer)
-		return server.NewRubyPackagesSyncer(&c, depsSvc, cli), nil
-	}
-	return &server.GitRepoSyncer{}, nil
-}
-
-func syncExternalServiceRateLimiters(ctx context.Context, store database.ExternalServiceStore) error {
-	svcs, err := store.List(ctx, database.ExternalServicesListOptions{})
-	if err != nil {
-		return errors.Wrap(err, "listing external services")
-	}
-	syncer := repos.NewRateLimitSyncer(ratelimit.DefaultRegistry, store, repos.RateLimitSyncerOpts{})
-	return syncer.SyncServices(ctx, svcs)
-}
-
-// Sync rate limiters from config. Since we don't have a trigger that watches for
-// changes to rate limits we'll run this periodically in the background.
-func syncRateLimiters(ctx context.Context, logger log.Logger, store database.ExternalServiceStore, perSecond int) {
-	backoff := 5 * time.Second
-	batchSize := 50
-	logger = logger.Scoped("syncRateLimiters", "sync rate limiters from config")
-
-	// perSecond should be spread across all gitserver instances and we want to wait
-	// until we know about at least one instance.
-	var instanceCount int
-	for {
-		instanceCount = len(conf.Get().ServiceConnectionConfig.GitServers)
-		if instanceCount > 0 {
-			break
-		}
-
-		logger.Warn("found zero gitserver instance, trying again after backoff", log.Duration("backoff", backoff))
-	}
-
-	limiter := ratelimit.NewInstrumentedLimiter("RateLimitSyncer", rate.NewLimiter(rate.Limit(float64(perSecond)/float64(instanceCount)), batchSize))
-	syncer := repos.NewRateLimitSyncer(ratelimit.DefaultRegistry, store, repos.RateLimitSyncerOpts{
-		PageSize: batchSize,
-		Limiter:  limiter,
-	})
-
-	var lastSuccessfulSync time.Time
-	ticker := time.NewTicker(1 * time.Minute)
-	for {
-		start := time.Now()
-		if err := syncer.SyncLimitersSince(ctx, lastSuccessfulSync); err != nil {
-			logger.Warn("syncRateLimiters: error syncing rate limits", log.Error(err))
-		} else {
-			lastSuccessfulSync = start
-		}
-=======
->>>>>>> e14b9c82
 
 	shared.Main()
 }