package langp

import (
	"bytes"
	"context"
	"encoding/json"
	"errors"
	"fmt"
	"io"
	"log"
	"net/http"
	"net/url"
	"os"
	"path"
	"path/filepath"
	"strings"
	"time"

	"sourcegraph.com/sourcegraph/sourcegraph/pkg/conf/feature"
	"sourcegraph.com/sourcegraph/sourcegraph/pkg/inventory/filelang"
	"sourcegraph.com/sourcegraph/sourcegraph/services/httpapi/auth"

	"github.com/golang/groupcache/consistenthash"
	opentracing "github.com/opentracing/opentracing-go"
)

// Prefix for environment variables referring to language processor configuration
const envLanguageProcessorPrefix = "SG_LANGUAGE_PROCESSOR_"

// Maps real language name to canonical one, that can be used in environment variable names.
// For example C++ => CPP
var languageNameMap = map[string]string{
	"C++":         "CPP",
	"Objective-C": "OBJECTIVEC",
}

// DefaultClient is the default language processor client.
var DefaultClient *Client

func init() {
	if !feature.Features.Universe {
		return
	}

	// Parse environment variables following the prefix, e.g. SG_LANGUAGE_PROCESSOR_<GO|JAVA>
	endpoints := make(map[string][]string)
	for _, env := range os.Environ() {
		parts := strings.SplitN(env, "=", 2)
		lang := lpEnvLanguage(parts[0])
		if lang == "" {
			continue
		}

		// Parse comma separated endpoint list.
		var langEndpoints []string
		for _, e := range strings.Split(parts[1], ",") {
			e = strings.TrimSpace(e)
			if e != "" {
				langEndpoints = append(langEndpoints, e)
			}
		}
		endpoints[lang] = langEndpoints
	}
	var err error
	DefaultClient, err = NewClient(endpoints)
	if err != nil {
		log.Fatal(err)
	}
}

// lpEnvLanguage tries to extract language name from environment variable name
// which is supposed to be in form PREFIX_LANG
func lpEnvLanguage(key string) string {
	if !strings.HasPrefix(key, envLanguageProcessorPrefix) {
		return ""
	}
	return key[len(envLanguageProcessorPrefix):]
}

// langClient is a client for a single language, with multiple LPs which it can
// talk to (for sharding purposes).
type langClient struct {
	// endpoints is the HTTP endpoints of the Language Processor, sharded by
	// repo URI.
	endpoints *consistenthash.Map

	// client is used for making HTTP requests.
	client *http.Client
}

// endpointTo returns a URL based on c.endpoints (sharded by repoURI) with the
// given path suffixed.
func (c *langClient) endpointTo(repoURI, p string) string {
	if c.endpoints.IsEmpty() {
		panic("never happens: langp.langClient with zero endpoints in hashring")
	}
	endpoint := c.endpoints.Get(repoURI)
	u, err := url.Parse(endpoint)
	if err != nil {
		panic("never happens: endpoints are validated at NewClient time")
	}
	u.Path = path.Join(u.Path, p)
	return u.String()
}

// Client represents multiple Language Processor REST API clients (i.e. for
// multiple languages) which is safe for use by multiple goroutines
// concurrently.
//
// It is responsible for invoking the proper LP (or combining results from
// multiple LPs) depending on the request / which language the source file is
// and also handles sharding via a hashring using the repo URI as the key.
type Client struct {
	// clients is a map of languages to their respective clients.
	clients map[string]*langClient
}

// Prepare informs the Language Processor that it should prepare a workspace
// for the specified repo / commit. It is sent prior to an actual user request
// (e.g. as soon as we have access to their repos) in hopes of having
// preparation completed already when a user makes their first request.
func (c *Client) Prepare(ctx context.Context, r *RepoRev) error {
	// Ask each LP to prepare the workspace.
	for _, lc := range c.clients {
		if err := c.do(ctx, lc, r.Repo, "prepare", r, nil); err != nil {
			return err
		}
	}
	return nil
}

// DefSpecToPosition returns the position of the given DefSpec.
func (c *Client) DefSpecToPosition(ctx context.Context, k *DefSpec) (*Position, error) {
	cl, err := c.clientForUnitType(k.UnitType)
	if err != nil {
		return nil, err
	}
	var result Position
	err = c.do(ctx, cl, k.Repo, "defspec-to-position", k, &result)
	if err != nil {
		return nil, err
	}
	return &result, nil
}

// Definition resolves the specified position, effectively returning where the
// given definition is defined. For example, this is used for go to definition.
func (c *Client) Definition(ctx context.Context, p *Position) (*Range, error) {
	cl, err := c.clientForFile(p.File)
	if err != nil {
		return nil, err
	}
	var result Range
	err = c.do(ctx, cl, p.Repo, "definition", p, &result)
	if err != nil {
		return nil, err
	}
	return &result, nil
}

// Hover returns hover-over information about the def/ref/etc at the given
// position.
func (c *Client) Hover(ctx context.Context, p *Position) (*Hover, error) {
	cl, err := c.clientForFile(p.File)
	if err != nil {
		return nil, err
	}
	var result Hover
	err = c.do(ctx, cl, p.Repo, "hover", p, &result)
	if err != nil {
		return nil, err
	}
	return &result, nil
}

// LocalRefs resolves references to repository-local definitions.
func (c *Client) LocalRefs(ctx context.Context, p *Position) (*RefLocations, error) {
	cl, err := c.clientForFile(p.File)
	if err != nil {
		return nil, err
	}
	var result RefLocations
	err = c.do(ctx, cl, p.Repo, "local-refs", p, &result)
	if err != nil {
		return nil, err
	}
	return &result, nil
}

// DefSpecRefs resolves references to repository definitions.
func (c *Client) DefSpecRefs(ctx context.Context, k *DefSpec) (*RefLocations, error) {
	var result RefLocations
	for _, cl := range c.clients {
		var v RefLocations
		err := c.do(ctx, cl, k.Repo, "defspec-refs", k, &v)
		if err != nil {
			return nil, err
		}
		result.Refs = append(result.Refs, v.Refs...)
	}
	return &result, nil
}

// ExternalRefs resolves references to repository-external definitions.
func (c *Client) ExternalRefs(ctx context.Context, r *RepoRev) (*ExternalRefs, error) {
	var result ExternalRefs
	for _, cl := range c.clients {
		var v ExternalRefs
		err := c.do(ctx, cl, r.Repo, "external-refs", r, &v)
		if err != nil {
			return nil, err
		}
		result.Defs = append(result.Defs, v.Defs...)
	}
	return &result, nil
}

<<<<<<< HEAD
// Symbols lists all repository-local definitions.
func (c *Client) Symbols(ctx context.Context, opt *SymbolsOpt) (*Symbols, error) {
=======
// Symbols lists all repository-local definitions, optionally filtered by a query.
func (c *Client) Symbols(ctx context.Context, q *SymbolsParams) (*Symbols, error) {
>>>>>>> 21e23c02
	var result Symbols
	// Only use the ctags server (if available) for symbol requests.
	cl, ok := c.clients["CTAGS"]
	if !ok {
		return nil, errors.New("SG_LANGUAGE_PROCESSOR_CTAGS not set (required by symbols)")
	}

	var v Symbols
<<<<<<< HEAD
	err := c.do(ctx, cl, opt.Repo, "symbols", opt, &v)
=======
	err := c.do(ctx, cl, q.RepoRev.Repo, "symbols", q, &v)
>>>>>>> 21e23c02
	if err != nil {
		return nil, err
	}
	result.Symbols = v.Symbols

	return &result, nil
}

// ExportedSymbols lists repository-local definitions which are exported.
func (c *Client) ExportedSymbols(ctx context.Context, r *RepoRev) (*ExportedSymbols, error) {
	var result ExportedSymbols
	for _, cl := range c.clients {
		var v ExportedSymbols
		err := c.do(ctx, cl, r.Repo, "exported-symbols", r, &v)
		if err != nil {
			return nil, err
		}
		result.Symbols = append(result.Symbols, v.Symbols...)
	}
	return &result, nil
}

// clientForFile finds the client related to the file extension for filename.
func (c *Client) clientForFile(filename string) (*langClient, error) {
	candidates := filelang.Langs.ByFilename(filename)
	for _, candidate := range candidates {
		normalized, ok := languageNameMap[candidate.Name]
		if !ok {
			normalized = candidate.Name
		}
		normalized = strings.ToUpper(normalized)
		client, ok := c.clients[normalized]
		if ok {
			return client, nil
		}
	}
	return nil, fmt.Errorf("langp.Client: no client registered for extension %q (did you set SG_LANGUAGE_PROCESSOR_<lang> ?)", filepath.Ext(filename))
}

// clientForUnitType finds the client related to the unit type.
//
// TODO(slimsag): language-specific, find a generic way.
func (c *Client) clientForUnitType(unitType string) (*langClient, error) {
	var lang string
	switch unitType {
	case "GoPackage":
		lang = "GO"
	case "JavaArtifact":
		lang = "JAVA"
	case "JSModule":
		lang = "JAVASCRIPT"
	}
	client, ok := c.clients[lang]
	if !ok {
		return nil, fmt.Errorf("langp.Client: no client registered for defkey %q (did you set SG_LANGUAGE_PROCESSOR_<lang> ?)", unitType)
	}
	return client, nil
}

func (c *Client) do(ctx context.Context, cl *langClient, repo, endpoint string, body, results interface{}) error {
	// TODO: maybe consider retrying upon first request failure to prevent
	// such errors from ending up on the frontend for reliability purposes.
	data, err := json.Marshal(body)
	if err != nil {
		return err
	}

	req, err := http.NewRequest("POST", cl.endpointTo(repo, endpoint), bytes.NewReader(data))
	if err != nil {
		return fmt.Errorf("%s (body '%s')", err, string(data))
	}

	req.Header.Add("Content-Type", "application/json")
	req.Header.Add("Authorization", auth.AuthorizationHeader(ctx))

	operationName := fmt.Sprintf("LP Client: POST %s", cl.endpointTo(repo, endpoint))
	var span opentracing.Span
	span, ctx = opentracing.StartSpanFromContext(ctx, operationName)
	span.LogEventWithPayload("request body", body)
	defer span.Finish()

	if err := opentracing.GlobalTracer().Inject(span.Context(), opentracing.HTTPHeaders, opentracing.HTTPHeadersCarrier(req.Header)); err != nil {
		return fmt.Errorf("%s (body '%s')", err, string(data))
	}

	resp, err := cl.client.Do(req)
	if err != nil {
		return fmt.Errorf("%s (body '%s')", err, string(data))
	}
	defer resp.Body.Close()

	// 1 KB is a good, safe choice for medium-to-high throughput traces.
	saver := &prefixSuffixSaver{N: 1 * 1024}
	tee := io.TeeReader(resp.Body, saver)
	defer func() {
		span.LogEventWithPayload("response - "+resp.Status, string(saver.Bytes()))
	}()

	if resp.StatusCode != http.StatusOK {
		var errResp Error
		if err := json.NewDecoder(tee).Decode(&errResp); err != nil {
			return fmt.Errorf("error parsing language processor error (status code %v): %v", resp.StatusCode, err)
		}
		return &errResp
	}
	if results == nil {
		return nil
	}
	return json.NewDecoder(tee).Decode(results)
}

// NewClient returns a new client with the default options connecting the given
// languages to their respective Language Processor endpoints.
//
// An error is returned only if parsing one of the endpoint URLs fails.
func NewClient(endpoints map[string][]string) (*Client, error) {
	c := &Client{
		clients: make(map[string]*langClient),
	}
	for lang, endpoints := range endpoints {
		// Validate endpoints.
		for _, endpoint := range endpoints {
			u, err := url.Parse(endpoint)
			if err != nil {
				return nil, err
			}
			if u.Scheme == "" {
				return nil, fmt.Errorf("must specify endpoint scheme")
			}
			if u.Host == "" {
				return nil, fmt.Errorf("must specify endpoint host")
			}
		}

		hash := consistenthash.New(50, nil)
		hash.Add(endpoints...)

		// Create language client.
		c.clients[lang] = &langClient{
			endpoints: hash,
			client: &http.Client{
				// TODO(slimsag): Once we have proper async operations we should
				// lower this timeout to respect those numbers. Until then, some
				// operations (listing all refs, cloning workspaces, etc) can take
				// quite a while and we don't want to abort the request.
				Timeout: 60 * time.Second,
			},
		}
	}
	return c, nil
}<|MERGE_RESOLUTION|>--- conflicted
+++ resolved
@@ -215,13 +215,9 @@
 	return &result, nil
 }
 
-<<<<<<< HEAD
-// Symbols lists all repository-local definitions.
+// Symbols lists all repository-local definitions or definitions
+// filtered and ranked by a query.
 func (c *Client) Symbols(ctx context.Context, opt *SymbolsOpt) (*Symbols, error) {
-=======
-// Symbols lists all repository-local definitions, optionally filtered by a query.
-func (c *Client) Symbols(ctx context.Context, q *SymbolsParams) (*Symbols, error) {
->>>>>>> 21e23c02
 	var result Symbols
 	// Only use the ctags server (if available) for symbol requests.
 	cl, ok := c.clients["CTAGS"]
@@ -230,11 +226,7 @@
 	}
 
 	var v Symbols
-<<<<<<< HEAD
 	err := c.do(ctx, cl, opt.Repo, "symbols", opt, &v)
-=======
-	err := c.do(ctx, cl, q.RepoRev.Repo, "symbols", q, &v)
->>>>>>> 21e23c02
 	if err != nil {
 		return nil, err
 	}
