--- conflicted
+++ resolved
@@ -3127,7 +3127,6 @@
 
 ALTER SEQUENCE out_of_band_migrations_id_seq OWNED BY out_of_band_migrations.id;
 
-<<<<<<< HEAD
 CREATE TABLE own_blame_jobs (
     id integer NOT NULL,
     state text DEFAULT 'queued'::text,
@@ -3147,18 +3146,6 @@
 );
 
 CREATE SEQUENCE own_blame_jobs_id_seq
-=======
-CREATE TABLE permissions (
-    id integer NOT NULL,
-    namespace text NOT NULL,
-    action text NOT NULL,
-    created_at timestamp with time zone DEFAULT now() NOT NULL,
-    CONSTRAINT action_not_blank CHECK ((action <> ''::text)),
-    CONSTRAINT namespace_not_blank CHECK ((namespace <> ''::text))
-);
-
-CREATE SEQUENCE permissions_id_seq
->>>>>>> 251d95c4
     AS integer
     START WITH 1
     INCREMENT BY 1
@@ -3166,7 +3153,6 @@
     NO MAXVALUE
     CACHE 1;
 
-<<<<<<< HEAD
 ALTER SEQUENCE own_blame_jobs_id_seq OWNED BY own_blame_jobs.id;
 
 CREATE VIEW own_blame_jobs_with_repository_name AS
@@ -3188,9 +3174,25 @@
     r.name
    FROM (own_blame_jobs j
      JOIN repo r ON ((r.id = j.repository_id)));
-=======
+
+CREATE TABLE permissions (
+    id integer NOT NULL,
+    namespace text NOT NULL,
+    action text NOT NULL,
+    created_at timestamp with time zone DEFAULT now() NOT NULL,
+    CONSTRAINT action_not_blank CHECK ((action <> ''::text)),
+    CONSTRAINT namespace_not_blank CHECK ((namespace <> ''::text))
+);
+
+CREATE SEQUENCE permissions_id_seq
+    AS integer
+    START WITH 1
+    INCREMENT BY 1
+    NO MINVALUE
+    NO MAXVALUE
+    CACHE 1;
+
 ALTER SEQUENCE permissions_id_seq OWNED BY permissions.id;
->>>>>>> 251d95c4
 
 CREATE TABLE phabricator_repos (
     id integer NOT NULL,
@@ -3966,11 +3968,9 @@
 
 ALTER TABLE ONLY out_of_band_migrations_errors ALTER COLUMN id SET DEFAULT nextval('out_of_band_migrations_errors_id_seq'::regclass);
 
-<<<<<<< HEAD
 ALTER TABLE ONLY own_blame_jobs ALTER COLUMN id SET DEFAULT nextval('own_blame_jobs_id_seq'::regclass);
-=======
+
 ALTER TABLE ONLY permissions ALTER COLUMN id SET DEFAULT nextval('permissions_id_seq'::regclass);
->>>>>>> 251d95c4
 
 ALTER TABLE ONLY phabricator_repos ALTER COLUMN id SET DEFAULT nextval('phabricator_repos_id_seq'::regclass);
 
@@ -4276,13 +4276,11 @@
 ALTER TABLE ONLY out_of_band_migrations
     ADD CONSTRAINT out_of_band_migrations_pkey PRIMARY KEY (id);
 
-<<<<<<< HEAD
 ALTER TABLE ONLY own_blame_jobs
     ADD CONSTRAINT own_blame_jobs_pkey PRIMARY KEY (id);
-=======
+
 ALTER TABLE ONLY permissions
     ADD CONSTRAINT permissions_pkey PRIMARY KEY (id);
->>>>>>> 251d95c4
 
 ALTER TABLE ONLY phabricator_repos
     ADD CONSTRAINT phabricator_repos_pkey PRIMARY KEY (id);
