--- conflicted
+++ resolved
@@ -161,9 +161,7 @@
         "command": "cody.history",
         "title": "Cody: Chat History",
         "group": "Cody",
-<<<<<<< HEAD
-        "icon": "$(history)",
-        "when": "cody.activated"
+        "icon": "$(history)"
       },
       {
         "command": "cody.file.chat",
@@ -186,9 +184,6 @@
         "title": "Cody: Loading",
         "enablement": "!commentThreadIsEmpty",
         "icon": "$(sync~spin)"
-=======
-        "icon": "$(history)"
->>>>>>> 4465ece5
       }
     ],
     "keybindings": [
@@ -241,22 +236,17 @@
           "when": "cody.activated"
         },
         {
-<<<<<<< HEAD
           "command": "cody.file.chat",
           "when": "false"
         },
         {
           "command": "cody.file.fix",
-          "when": "false"
-=======
-          "command": "cody.set-access-token",
           "when": "false"
         },
         {
           "command": "cody.focus",
           "title": "Cody: Sign In",
           "when": "!cody.activated"
->>>>>>> 4465ece5
         }
       ],
       "editor/context": [
