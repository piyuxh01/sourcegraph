--- conflicted
+++ resolved
@@ -68,6 +68,7 @@
 
     await updateEventLogger(initialConfig, localStorage)
 
+    // File Chat Provider
     const fileChatProvider = new FileChatProvider(context.extensionPath)
     disposables.push(fileChatProvider.get())
 
@@ -111,29 +112,6 @@
     const config = getConfiguration(workspaceConfig)
 
     disposables.push(
-<<<<<<< HEAD
-        // Register URI Handler to resolve token sending back from sourcegraph.com
-        vscode.window.registerUriHandler({
-            handleUri: async (uri: vscode.Uri) => {
-                await workspaceConfig.update('cody.serverEndpoint', DOTCOM_URL.href, vscode.ConfigurationTarget.Global)
-                const token = new URLSearchParams(uri.query).get('code')
-                if (token && token.length > 8) {
-                    await context.secrets.store(CODY_ACCESS_TOKEN_SECRET, token)
-                    const isAuthed = await isValidLogin({
-                        serverEndpoint: DOTCOM_URL.href,
-                        accessToken: token,
-                        customHeaders: config.customHeaders,
-                    })
-                    await chatProvider.sendLogin(isAuthed)
-                    logEvent(
-                        'CodyVSCodeExtension:codySetAccessToken:clicked',
-                        { serverEndpoint: config.serverEndpoint },
-                        { serverEndpoint: config.serverEndpoint }
-                    )
-                    void vscode.window.showInformationMessage('Token has been retreived and updated successfully')
-                }
-            },
-        }),
         // File Chat Provider
         vscode.commands.registerCommand('cody.file.chat', (reply: vscode.CommentReply) =>
             chatProvider.fileChatAdd(reply)
@@ -144,8 +122,6 @@
         vscode.commands.registerCommand('cody.file.delete', (thread: vscode.CommentThread) => {
             chatProvider.fileChatDelete(thread)
         }),
-=======
->>>>>>> 4465ece5
         // Toggle Chat
         vscode.commands.registerCommand('cody.toggle-enabled', async () => {
             await workspaceConfig.update(
