import { Meta, Story, DecoratorFn } from '@storybook/react'
import { Observable, of } from 'rxjs'

<<<<<<< HEAD
import { ListSearchContextsResult } from '@sourcegraph/search'
=======
import { BrandedStory } from '@sourcegraph/branded/src/components/BrandedStory'
import { ListSearchContextsResult } from '@sourcegraph/shared/src/graphql-operations'
>>>>>>> e7d8cd8e
import { NOOP_TELEMETRY_SERVICE } from '@sourcegraph/shared/src/telemetry/telemetryService'
import {
    mockFetchSearchContexts,
    mockGetUserSearchContextNamespaces,
} from '@sourcegraph/shared/src/testing/searchContexts/testHelpers'
import { NOOP_PLATFORM_CONTEXT } from '@sourcegraph/shared/src/testing/searchTestHelpers'
import { BrandedStory } from '@sourcegraph/wildcard/src/stories'

import { SearchContextMenu, SearchContextMenuProps } from './SearchContextMenu'

const decorator: DecoratorFn = story => (
    <div className="dropdown-menu show" style={{ position: 'static' }}>
        {story()}
    </div>
)

const config: Meta = {
    title: 'search-ui/input/SearchContextMenu',
    parameters: {
        chromatic: { viewports: [500], disableSnapshot: false },
        design: {
            type: 'figma',
            url: 'https://www.figma.com/file/4Fy9rURbfF2bsl4BvYunUO/RFC-261-Search-Contexts?node-id=581%3A4754',
        },
    },
    decorators: [decorator],
}

export default config

const defaultProps: SearchContextMenuProps = {
    authenticatedUser: null,
    isSourcegraphDotCom: false,
    showSearchContextManagement: false,
    fetchSearchContexts: mockFetchSearchContexts,
    selectedSearchContextSpec: 'global',
    selectSearchContextSpec: () => {},
    onMenuClose: () => {},
    getUserSearchContextNamespaces: mockGetUserSearchContextNamespaces,
    searchContextsEnabled: true,
    platformContext: NOOP_PLATFORM_CONTEXT,
    telemetryService: NOOP_TELEMETRY_SERVICE,
}

const emptySearchContexts = {
    fetchSearchContexts: (): Observable<ListSearchContextsResult['searchContexts']> =>
        of({
            nodes: [],
            pageInfo: {
                endCursor: null,
                hasNextPage: false,
            },
            totalCount: 0,
        }),
}

export const Default: Story = () => <BrandedStory>{() => <SearchContextMenu {...defaultProps} />}</BrandedStory>

export const Empty: Story = () => (
    <BrandedStory>{() => <SearchContextMenu {...defaultProps} {...emptySearchContexts} />}</BrandedStory>
)

export const WithManageLink: Story = () => (
    <BrandedStory>{() => <SearchContextMenu {...defaultProps} showSearchContextManagement={true} />}</BrandedStory>
)

WithManageLink.storyName = 'with manage link'

export const WithCTALink: Story = () => (
    <BrandedStory>
        {() => <SearchContextMenu {...defaultProps} showSearchContextManagement={true} isSourcegraphDotCom={true} />}
    </BrandedStory>
)

WithCTALink.storyName = 'with CTA link'<|MERGE_RESOLUTION|>--- conflicted
+++ resolved
@@ -1,12 +1,7 @@
 import { Meta, Story, DecoratorFn } from '@storybook/react'
 import { Observable, of } from 'rxjs'
 
-<<<<<<< HEAD
-import { ListSearchContextsResult } from '@sourcegraph/search'
-=======
-import { BrandedStory } from '@sourcegraph/branded/src/components/BrandedStory'
 import { ListSearchContextsResult } from '@sourcegraph/shared/src/graphql-operations'
->>>>>>> e7d8cd8e
 import { NOOP_TELEMETRY_SERVICE } from '@sourcegraph/shared/src/telemetry/telemetryService'
 import {
     mockFetchSearchContexts,
