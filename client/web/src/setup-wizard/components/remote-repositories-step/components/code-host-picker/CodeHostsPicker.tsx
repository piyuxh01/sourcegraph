import { FC } from 'react'

import { ExternalServiceKind } from '@sourcegraph/shared/src/graphql-operations'
<<<<<<< HEAD
import { Button, Icon, Link } from '@sourcegraph/wildcard'

import { getCodeHostIcon, getCodeHostName, getCodeHostURLParam } from '../../helpers'
=======
import { Button, Link, Tooltip } from '@sourcegraph/wildcard'

import { CodeHostAppLimit } from '../../../CodeHostExternalServiceAlert'
import { CodeHostIcon, getCodeHostName, getCodeHostURLParam } from '../../helpers'
>>>>>>> 53f2a963

import styles from './CodeHostsPicker.module.scss'

const SUPPORTED_CODE_HOSTS = [
    ExternalServiceKind.GITHUB,
    ExternalServiceKind.GITLAB,
    ExternalServiceKind.GERRIT,
    ExternalServiceKind.BITBUCKETCLOUD,
    ExternalServiceKind.BITBUCKETSERVER,
    ExternalServiceKind.AWSCODECOMMIT,
    ExternalServiceKind.GITOLITE,
]

interface CodeHostsPickerProps {
    /**
     * Turns on/off code host picker buttons, originally it's used to disable
     * code host connection UI buttons when user already has 1 remote code host
     * in Sourcegraph App mode.
     */
    isLimitReached: boolean
}

export const CodeHostsPicker: FC<CodeHostsPickerProps> = props => (
    <section>
        <header className={styles.header}>
            <span>Add another remote code host</span>
            <small className="text-muted">Choose a provider from the list below</small>
        </header>

        <CodeHostAppLimit className="mb-2" />

        <ul className={styles.list}>
            {SUPPORTED_CODE_HOSTS.map(codeHostType => (
                <li key={codeHostType}>
                    <Tooltip
                        content={props.isLimitReached ? 'You have reached remote code host limit' : ''}
                        placement="left"
                    >
<<<<<<< HEAD
                        <Icon svgPath={getCodeHostIcon(codeHostType)} aria-hidden={true} />
                        <span>{getCodeHostName(codeHostType)}</span>
                    </Button>
=======
                        <Button
                            as={Link}
                            to={`/setup/remote-repositories/${getCodeHostURLParam(codeHostType)}/create`}
                            variant="secondary"
                            outline={true}
                            disabled={props.isLimitReached}
                            className={styles.item}
                        >
                            <CodeHostIcon codeHostType={codeHostType} aria-hidden={true} />
                            <span>{getCodeHostName(codeHostType)}</span>
                        </Button>
                    </Tooltip>
>>>>>>> 53f2a963
                </li>
            ))}
        </ul>
    </section>
)<|MERGE_RESOLUTION|>--- conflicted
+++ resolved
@@ -1,16 +1,10 @@
 import { FC } from 'react'
 
 import { ExternalServiceKind } from '@sourcegraph/shared/src/graphql-operations'
-<<<<<<< HEAD
-import { Button, Icon, Link } from '@sourcegraph/wildcard'
-
-import { getCodeHostIcon, getCodeHostName, getCodeHostURLParam } from '../../helpers'
-=======
 import { Button, Link, Tooltip } from '@sourcegraph/wildcard'
 
 import { CodeHostAppLimit } from '../../../CodeHostExternalServiceAlert'
 import { CodeHostIcon, getCodeHostName, getCodeHostURLParam } from '../../helpers'
->>>>>>> 53f2a963
 
 import styles from './CodeHostsPicker.module.scss'
 
@@ -22,6 +16,7 @@
     ExternalServiceKind.BITBUCKETSERVER,
     ExternalServiceKind.AWSCODECOMMIT,
     ExternalServiceKind.GITOLITE,
+    ExternalServiceKind.AZUREDEVOPS,
 ]
 
 interface CodeHostsPickerProps {
@@ -49,11 +44,6 @@
                         content={props.isLimitReached ? 'You have reached remote code host limit' : ''}
                         placement="left"
                     >
-<<<<<<< HEAD
-                        <Icon svgPath={getCodeHostIcon(codeHostType)} aria-hidden={true} />
-                        <span>{getCodeHostName(codeHostType)}</span>
-                    </Button>
-=======
                         <Button
                             as={Link}
                             to={`/setup/remote-repositories/${getCodeHostURLParam(codeHostType)}/create`}
@@ -66,7 +56,6 @@
                             <span>{getCodeHostName(codeHostType)}</span>
                         </Button>
                     </Tooltip>
->>>>>>> 53f2a963
                 </li>
             ))}
         </ul>
