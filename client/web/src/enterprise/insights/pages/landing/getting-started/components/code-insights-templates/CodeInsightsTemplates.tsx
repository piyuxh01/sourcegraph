import React, { MouseEvent, useContext, useState } from 'react'

import { mdiContentCopy } from '@mdi/js'
import copy from 'copy-to-clipboard'

import { SyntaxHighlightedSearchQuery } from '@sourcegraph/search-ui'
import { TelemetryProps } from '@sourcegraph/shared/src/telemetry/telemetryService'
import {
    Button,
    Card,
    CardBody,
    CardText,
    CardTitle,
    Tab,
    TabList,
    TabPanel,
    TabPanels,
    Tabs,
    DeprecatedTooltipController,
    Icon,
    Link,
    ProductStatusBadge,
    H2,
    Text,
    Tooltip,
} from '@sourcegraph/wildcard'

import { useExperimentalFeatures } from '../../../../../../../stores'
import { CodeInsightsBackendContext, InsightType } from '../../../../../core'
import { encodeCaptureInsightURL } from '../../../../insights/creation/capture-group'
import { encodeSearchInsightUrl } from '../../../../insights/creation/search-insight'
import {
    CodeInsightsLandingPageContext,
    CodeInsightsLandingPageType,
    useLogEventName,
} from '../../../CodeInsightsLandingPageContext'
import { CodeInsightsQueryBlock } from '../code-insights-query-block/CodeInsightsQueryBlock'

import { Template, getTemplateSections } from './constants'

import styles from './CodeInsightsTemplates.module.scss'

function getTemplateURL(template: Template): string {
    switch (template.type) {
        case InsightType.CaptureGroup:
            return `/insights/create/capture-group?${encodeCaptureInsightURL(template.templateValues)}`
        case InsightType.SearchBased:
            return `/insights/create/search?${encodeSearchInsightUrl(template.templateValues)}`
    }
}

interface CodeInsightsTemplates extends TelemetryProps, React.HTMLAttributes<HTMLElement> {}

export const CodeInsightsTemplates: React.FunctionComponent<React.PropsWithChildren<CodeInsightsTemplates>> = props => {
    const { telemetryService, ...otherProps } = props
    const tabChangePingName = useLogEventName('InsightsGetStartedTabClick')
    const features = useExperimentalFeatures()
    const templateSections = getTemplateSections(features)

    const handleTabChange = (index: number): void => {
        const template = templateSections[index]

        telemetryService.log(tabChangePingName, { tabName: template.title }, { tabName: template.title })
    }

    return (
        <section {...otherProps}>
            <H2 id="code-insights-templates">Templates</H2>
            <Text className="text-muted">
                Some of the most popular{' '}
                <Link to="/help/code_insights/references/common_use_cases" rel="noopener noreferrer" target="_blank">
                    use cases
                </Link>
                .
            </Text>

            <Tabs size="medium" className="mt-3" onChange={handleTabChange}>
                <TabList wrapperClassName={styles.tabList}>
                    {templateSections.map(section => (
                        <Tab key={section.title}>
                            {section.title}
                            {section.experimental && <ProductStatusBadge className="ml-1" status="experimental" />}
                        </Tab>
                    ))}
                </TabList>
                <TabPanels>
                    {templateSections.map(section => (
                        <TemplatesPanel
                            key={section.title}
                            sectionTitle={section.title}
                            templates={section.templates}
                            telemetryService={telemetryService}
                        />
                    ))}
                </TabPanels>
            </Tabs>
        </section>
    )
}

interface TemplatesPanelProps extends TelemetryProps {
    sectionTitle: string
    templates: Template[]
}

const TemplatesPanel: React.FunctionComponent<React.PropsWithChildren<TemplatesPanelProps>> = props => {
    const { templates, sectionTitle, telemetryService } = props
    const [allVisible, setAllVisible] = useState(false)
    const tabMoreClickPingName = useLogEventName('InsightsGetStartedTabMoreClick')

    const maxNumberOfCards = allVisible ? templates.length : 4
    const hasMoreLessButton = templates.length > 4

    const handleShowMoreButtonClick = (): void => {
        if (!allVisible) {
            telemetryService.log(tabMoreClickPingName, { tabName: sectionTitle }, { tabName: sectionTitle })
        }

        setAllVisible(!allVisible)
    }

    return (
        <TabPanel className={styles.cards}>
            {templates.slice(0, maxNumberOfCards).map(template => (
                <TemplateCard key={template.title} template={template} telemetryService={telemetryService} />
            ))}

            {hasMoreLessButton && (
                <Button
                    variant="secondary"
                    outline={true}
                    className={styles.cardsFooterButton}
                    onClick={handleShowMoreButtonClick}
                >
                    {allVisible ? 'Show less' : 'Show more'}
                </Button>
            )}
        </TabPanel>
    )
}

interface TemplateCardProps extends TelemetryProps {
    template: Template
}

const TemplateCard: React.FunctionComponent<React.PropsWithChildren<TemplateCardProps>> = props => {
    const { template, telemetryService } = props
    const { mode } = useContext(CodeInsightsLandingPageContext)

    const {
        UIFeatures: { licensed },
    } = useContext(CodeInsightsBackendContext)

    const series =
        template.type === InsightType.SearchBased
            ? template.templateValues.series ?? []
            : [{ query: template.templateValues.groupSearchQuery }]

    const handleUseTemplateLinkClick = (): void => {
        telemetryService.log('InsightGetStartedTemplateClick')
    }

    return (
        <Card as={CardBody} className={styles.card}>
            <CardTitle>{template.title}</CardTitle>
            <CardText>{template.description}.</CardText>

            <div className={styles.queries}>
                {series.map(
                    line =>
                        line.query && (
                            <QueryPanel key={line.query} query={line.query} telemetryService={telemetryService} />
                        )
                )}
            </div>

            {mode === CodeInsightsLandingPageType.InProduct && (
                <Button
                    as={Link}
                    to={getTemplateURL(template)}
                    variant="secondary"
                    outline={true}
                    className="mr-auto"
                    onClick={handleUseTemplateLinkClick}
                >
                    {licensed ? 'Use this template' : 'Explore template'}
                </Button>
            )}
        </Card>
    )
}

interface QueryPanelProps extends TelemetryProps {
    query: string
}

const copyTooltip = 'Copy query'
const copyCompletedTooltip = 'Copied!'

const QueryPanel: React.FunctionComponent<React.PropsWithChildren<QueryPanelProps>> = props => {
    const { query, telemetryService } = props

    const templateCopyClickEvenName = useLogEventName('InsightGetStartedTemplateCopyClick')
    const [currentCopyTooltip, setCurrentCopyTooltip] = useState(copyTooltip)

    const onCopy = (event: MouseEvent<HTMLButtonElement>): void => {
        copy(query)
        setCurrentCopyTooltip(copyCompletedTooltip)
        setTimeout(() => setCurrentCopyTooltip(copyTooltip), 1000)

        requestAnimationFrame(() => {
            DeprecatedTooltipController.forceUpdate()
        })

        event.preventDefault()
        telemetryService.log(templateCopyClickEvenName)
    }

    return (
        <CodeInsightsQueryBlock className={styles.query}>
            <SyntaxHighlightedSearchQuery query={query} />
<<<<<<< HEAD
            <Tooltip content={currentCopyTooltip} placement="top">
                <Button
                    className={styles.copyButton}
                    onClick={onCopy}
                    aria-label="Copy Docker command to clipboard"
                    variant="icon"
                >
                    <Icon aria-hidden={true} as={ContentCopyIcon} />
                </Button>
            </Tooltip>
=======
            <Button
                className={styles.copyButton}
                onClick={onCopy}
                data-tooltip={currentCopyTooltip}
                data-placement="top"
                aria-label="Copy Docker command to clipboard"
                variant="icon"
            >
                <Icon aria-hidden={true} svgPath={mdiContentCopy} />
            </Button>
>>>>>>> 2ed5bfc6
        </CodeInsightsQueryBlock>
    )
}<|MERGE_RESOLUTION|>--- conflicted
+++ resolved
@@ -219,7 +219,6 @@
     return (
         <CodeInsightsQueryBlock className={styles.query}>
             <SyntaxHighlightedSearchQuery query={query} />
-<<<<<<< HEAD
             <Tooltip content={currentCopyTooltip} placement="top">
                 <Button
                     className={styles.copyButton}
@@ -227,21 +226,9 @@
                     aria-label="Copy Docker command to clipboard"
                     variant="icon"
                 >
-                    <Icon aria-hidden={true} as={ContentCopyIcon} />
+                    <Icon aria-hidden={true} svgPath={mdiContentCopy} />
                 </Button>
             </Tooltip>
-=======
-            <Button
-                className={styles.copyButton}
-                onClick={onCopy}
-                data-tooltip={currentCopyTooltip}
-                data-placement="top"
-                aria-label="Copy Docker command to clipboard"
-                variant="icon"
-            >
-                <Icon aria-hidden={true} svgPath={mdiContentCopy} />
-            </Button>
->>>>>>> 2ed5bfc6
         </CodeInsightsQueryBlock>
     )
 }