# How to guides

## Documentation

- [How to write great docs](https://documentation.divio.com/) (watch the video)

<<<<<<< HEAD
## Local development

- [How to debug live code](debug_live_code.md)
- [Set up local development with Zoekt and Sourcegraph](zoekt_local_dev.md)
- [Ignoring editor config files in Git](ignoring_editor_config_files.md)
- [Use `golangci-lint`](use-golangci-lint.md)
- [Set up local development with M1 mac](m1_mac_local_dev.md)
- [How to add or remove repositories](add_remove_local_repositories.md)

=======
>>>>>>> 71427131
## New features

- [How to add support for a language](add_support_for_a_language.md)
- [Release Browser Extensions](releasing_browser_extensions.md)

## Implementing Sourcegraph

- [Developing the product documentation](documentation_implementation.md)
- [Observability](../background-information/observability/index.md)
  - [How to find monitoring](find_monitoring.md)
  - [How to add monitoring](add_monitoring.md)

## Local Environment

- [Set up local development with Zoekt and Sourcegraph](zoekt_local_dev.md)
- [How to debug live code](debug_live_code.md)
- [Ignoring editor config files in Git](ignoring_editor_config_files.md)
- [Use `golangci-lint`](use-golangci-lint.md)

## Testing Sourcegraph & CI

- [How to run tests](testing.md)
   - See also [Testing Principles](../background-information/testing_principles.md) and [Continuous Integration](../background-information/continuous_integration.md)
- [Configure a test instance of Phabricator and Gitolite](configure_phabricator_gitolite.md)
- [Test a Phabricator and Gitolite instance](test_phabricator.md)
- [Adding or changing Buildkite secrets](adding_buildkite_secrets.md)

## Windows support

Running Sourcegraph on Windows is not actively tested, but should be possible within the Windows Subsystem for Linux (WSL).
Sourcegraph currently relies on Unix specifics in several places, which makes it currently not possible to run Sourcegraph directly inside Windows without WSL.
We are happy to accept contributions here! :)
<|MERGE_RESOLUTION|>--- conflicted
+++ resolved
@@ -4,7 +4,6 @@
 
 - [How to write great docs](https://documentation.divio.com/) (watch the video)
 
-<<<<<<< HEAD
 ## Local development
 
 - [How to debug live code](debug_live_code.md)
@@ -14,8 +13,6 @@
 - [Set up local development with M1 mac](m1_mac_local_dev.md)
 - [How to add or remove repositories](add_remove_local_repositories.md)
 
-=======
->>>>>>> 71427131
 ## New features
 
 - [How to add support for a language](add_support_for_a_language.md)
