--- conflicted
+++ resolved
@@ -115,11 +115,8 @@
 Base pipeline (more steps might be included based on branch changes):
 
 - **Metadata**: Pipeline metadata
-<<<<<<< HEAD
 - **Wolfi image builds**: Build Wolfi-based alpine-3.14, Build Wolfi-based cadvisor, Build Wolfi-based codeinsights-db, Build Wolfi-based codeintel-db, Build Wolfi-based frontend, Build Wolfi-based github-proxy, Build Wolfi-based gitserver, Build Wolfi-based grafana, Build Wolfi-based indexed-searcher, Build Wolfi-based jaeger-agent, Build Wolfi-based jaeger-all-in-one, Build Wolfi-based blobstore, Build Wolfi-based blobstore2, Build Wolfi-based node-exporter, Build Wolfi-based postgres-12-alpine, Build Wolfi-based postgres_exporter, Build Wolfi-based precise-code-intel-worker, Build Wolfi-based prometheus, Build Wolfi-based prometheus-gcp, Build Wolfi-based redis-cache, Build Wolfi-based redis-store, Build Wolfi-based redis_exporter, Build Wolfi-based repo-updater, Build Wolfi-based search-indexer, Build Wolfi-based searcher, Build Wolfi-based symbols, Build Wolfi-based syntax-highlighter, Build Wolfi-based worker, Build Wolfi-based migrator, Build Wolfi-based executor, Build Wolfi-based executor-kubernetes, Build Wolfi-based executor-vm, Build Wolfi-based batcheshelper, Build Wolfi-based opentelemetry-collector, Build Wolfi-based embeddings, Build Wolfi-based dind, Build Wolfi-based bundled-executor, Build Wolfi-based server, Build Wolfi-based sg, Build Wolfi-based llm-proxy
 - Upload build trace
-=======
->>>>>>> 2228b362
 
 ### Release branch nightly healthcheck build
 
